package ovn

import (
	"context"
	"fmt"
	"sort"
	"strings"

	"github.com/onsi/ginkgo"
	"github.com/onsi/gomega"

	"github.com/ovn-org/ovn-kubernetes/go-controller/pkg/config"
	addressset "github.com/ovn-org/ovn-kubernetes/go-controller/pkg/ovn/address_set"
	ovntest "github.com/ovn-org/ovn-kubernetes/go-controller/pkg/testing"
	"github.com/ovn-org/ovn-kubernetes/go-controller/pkg/util"
	"github.com/urfave/cli/v2"

	v1 "k8s.io/api/core/v1"
	knet "k8s.io/api/networking/v1"
	metav1 "k8s.io/apimachinery/pkg/apis/meta/v1"
	"k8s.io/apimachinery/pkg/types"
	"k8s.io/apimachinery/pkg/util/intstr"
)

type ipMode struct {
	IPv4Mode bool
	IPv6Mode bool
}

// FIXME DUAL-STACK: FakeOVN doesn't really support adding more than one
// pod to the namespace. All logical ports would share the same fakeUUID.
// When this is addressed we can add an entry for
// IPv4Mode = true, IPv6Mode = true.
func getIpModes() []ipMode {
	return []ipMode{
		{true, false},
		{false, true},
	}
}

func ipModeStr(m ipMode) string {
	return fmt.Sprintf("(IPv4 %t IPv6 %t)", m.IPv4Mode, m.IPv6Mode)
}

func setIpMode(m ipMode) {
	config.IPv4Mode = m.IPv4Mode
	config.IPv6Mode = m.IPv6Mode
}

<<<<<<< HEAD
type networkPolicy struct{}
=======
type kNetworkPolicy struct{}
>>>>>>> b0f2616b

func newNetworkPolicyMeta(name, namespace string) metav1.ObjectMeta {
	return metav1.ObjectMeta{
		UID:       types.UID(namespace),
		Name:      name,
		Namespace: namespace,
		Labels: map[string]string{
			"name": name,
		},
	}
}

func newNetworkPolicy(name, namespace string, podSelector metav1.LabelSelector, ingress []knet.NetworkPolicyIngressRule, egress []knet.NetworkPolicyEgressRule) *knet.NetworkPolicy {
	return &knet.NetworkPolicy{
		ObjectMeta: newNetworkPolicyMeta(name, namespace),
		Spec: knet.NetworkPolicySpec{
			PodSelector: podSelector,
			Ingress:     ingress,
			Egress:      egress,
		},
	}
}

func (n kNetworkPolicy) baseCmds(fexec *ovntest.FakeExec, networkPolicy *knet.NetworkPolicy) string {
	readableGroupName := fmt.Sprintf("%s_%s", networkPolicy.Namespace, networkPolicy.Name)
	hashedGroupName := hashedPortGroup(readableGroupName)
	fexec.AddFakeCmdsNoOutputNoError([]string{
		fmt.Sprintf("ovn-nbctl --timeout=15 --data=bare --no-heading --columns=_uuid find port_group name=%s", hashedGroupName),
	})
	fexec.AddFakeCmd(&ovntest.ExpectedCmd{
		Cmd:    fmt.Sprintf("ovn-nbctl --timeout=15 create port_group name=%s external-ids:name=%s", hashedGroupName, readableGroupName),
		Output: readableGroupName,
	})
	return readableGroupName
}

const (
	ingressDenyPG string = "ingressDefaultDeny"
	egressDenyPG  string = "egressDefaultDeny"
)

func (n kNetworkPolicy) addDefaultDenyPGCmds(fexec *ovntest.FakeExec, networkPolicy *knet.NetworkPolicy) {
	pg_hash := hashedPortGroup(networkPolicy.Namespace)
	fexec.AddFakeCmd(&ovntest.ExpectedCmd{
		Cmd:    "ovn-nbctl --timeout=15 --data=bare --no-heading --columns=_uuid find port_group name=" + pg_hash + "_" + ingressDenyPG,
		Output: pg_hash + "_" + ingressDenyPG,
	})
	fexec.AddFakeCmd(&ovntest.ExpectedCmd{
		Cmd:    "ovn-nbctl --timeout=15 --data=bare --no-heading --columns=_uuid find ACL match=\"outport == @" + pg_hash + "_" + ingressDenyPG + "\" action=drop external-ids:default-deny-policy-type=Ingress",
		Output: fakeUUID,
	})
	fexec.AddFakeCmd(&ovntest.ExpectedCmd{
		Cmd:    "ovn-nbctl --timeout=15 --data=bare --no-heading --columns=_uuid find ACL match=\"outport == @" + pg_hash + "_" + ingressDenyPG + " && arp\" action=allow external-ids:default-deny-policy-type=Ingress",
		Output: fakeUUID,
	})
	fexec.AddFakeCmd(&ovntest.ExpectedCmd{
		Cmd:    "ovn-nbctl --timeout=15 --data=bare --no-heading --columns=_uuid find port_group name=" + pg_hash + "_" + egressDenyPG,
		Output: pg_hash + "_" + egressDenyPG,
	})
	fexec.AddFakeCmd(&ovntest.ExpectedCmd{
		Cmd:    "ovn-nbctl --timeout=15 --data=bare --no-heading --columns=_uuid find ACL match=\"inport == @" + pg_hash + "_" + egressDenyPG + "\" action=drop external-ids:default-deny-policy-type=Egress",
		Output: fakeUUID,
	})
	fexec.AddFakeCmd(&ovntest.ExpectedCmd{
		Cmd:    "ovn-nbctl --timeout=15 --data=bare --no-heading --columns=_uuid find ACL match=\"inport == @" + pg_hash + "_" + egressDenyPG + " && arp\" action=allow external-ids:default-deny-policy-type=Egress",
		Output: fakeUUID,
	})
}

func (n kNetworkPolicy) addLocalPodCmds(fexec *ovntest.FakeExec, networkPolicy *knet.NetworkPolicy) {
	pg_hash := hashedPortGroup(networkPolicy.Namespace)
	n.addDefaultDenyPGCmds(fexec, networkPolicy)
	fexec.AddFakeCmdsNoOutputNoError([]string{
		"ovn-nbctl --timeout=15 --if-exists remove port_group " + pg_hash + "_" + ingressDenyPG + " ports " + fakeUUID + " -- add port_group " + pg_hash + "_" + ingressDenyPG + " ports " + fakeUUID,
	})
	fexec.AddFakeCmdsNoOutputNoError([]string{
		"ovn-nbctl --timeout=15 --if-exists remove port_group " + pg_hash + "_" + egressDenyPG + " ports " + fakeUUID + " -- add port_group " + pg_hash + "_" + egressDenyPG + " ports " + fakeUUID,
	})
	if networkPolicy != nil {
		readableGroupName := fmt.Sprintf("%s_%s", networkPolicy.Namespace, networkPolicy.Name)
		fexec.AddFakeCmdsNoOutputNoError([]string{
			"ovn-nbctl --timeout=15 --if-exists remove port_group " + readableGroupName + " ports " + fakeUUID + " -- add port_group " + readableGroupName + " ports " + fakeUUID,
		})
	}
}

func (n kNetworkPolicy) addNamespaceSelectorCmds(fexec *ovntest.FakeExec, networkPolicy *knet.NetworkPolicy, findAgain bool) {
	readableGroupName := n.baseCmds(fexec, networkPolicy)
	for i := range networkPolicy.Spec.Ingress {
		fexec.AddFakeCmdsNoOutputNoError([]string{
			fmt.Sprintf("ovn-nbctl --timeout=15 --data=bare --no-heading --columns=_uuid find ACL external-ids:l4Match=\"None\" external-ids:ipblock_cidr=false external-ids:namespace=%s external-ids:policy=%s external-ids:Ingress_num=%v external-ids:policy_type=Ingress", networkPolicy.Namespace, networkPolicy.Name, i),
			"ovn-nbctl --timeout=15 --id=@acl create acl priority=1001 direction=to-lport match=\"ip4.src == {$a3128014386057836746} && outport == @a14195333570786048679\" action=allow-related log=false severity=info meter=acl-logging name=namespace1 external-ids:l4Match=\"None\" external-ids:ipblock_cidr=false external-ids:namespace=namespace1 external-ids:policy=networkpolicy1 external-ids:Ingress_num=0 external-ids:policy_type=Ingress -- add port_group " + readableGroupName + " acls @acl",
		})
		if findAgain {
			fexec.AddFakeCmdsNoOutputNoError([]string{
				"ovn-nbctl --timeout=15 --data=bare --no-heading --columns=_uuid find ACL match=\"ip4.src == {$a3128014386057836746} && outport == @a14195333570786048679\" external-ids:namespace=namespace1 external-ids:policy=networkpolicy1 external-ids:Ingress_num=0 external-ids:policy_type=Ingress",
			})
		}
	}
	for i := range networkPolicy.Spec.Egress {
		fexec.AddFakeCmdsNoOutputNoError([]string{
			fmt.Sprintf("ovn-nbctl --timeout=15 --data=bare --no-heading --columns=_uuid find ACL external-ids:l4Match=\"None\" external-ids:ipblock_cidr=false external-ids:namespace=%s external-ids:policy=%s external-ids:Egress_num=%v external-ids:policy_type=Egress", networkPolicy.Namespace, networkPolicy.Name, i),
			"ovn-nbctl --timeout=15 --id=@acl create acl priority=1001 direction=to-lport match=\"ip4.dst == {$a17928043879887565554} && inport == @a14195333570786048679\" action=allow-related log=false severity=info meter=acl-logging name=namespace1 external-ids:l4Match=\"None\" external-ids:ipblock_cidr=false external-ids:namespace=namespace1 external-ids:policy=networkpolicy1 external-ids:Egress_num=0 external-ids:policy_type=Egress -- add port_group " + readableGroupName + " acls @acl",
		})
		if findAgain {
			fexec.AddFakeCmdsNoOutputNoError([]string{
				"ovn-nbctl --timeout=15 --data=bare --no-heading --columns=_uuid find ACL match=\"ip4.dst == {$a17928043879887565554} && inport == @a14195333570786048679\" external-ids:namespace=namespace1 external-ids:policy=networkpolicy1 external-ids:Egress_num=0 external-ids:policy_type=Egress",
			})
		}
	}
}

func getAddressSetName(namespace, name string, policyType knet.PolicyType, idx int) string {
	direction := strings.ToLower(string(policyType))
	return fmt.Sprintf("%s.%s.%s.%d", namespace, name, direction, idx)
}

func eventuallyExpectNoAddressSets(fakeOvn *FakeOVN, networkPolicy *knet.NetworkPolicy) {
	for i := range networkPolicy.Spec.Ingress {
		asName := getAddressSetName(networkPolicy.Namespace, networkPolicy.Name, knet.PolicyTypeIngress, i)
		fakeOvn.asf.EventuallyExpectNoAddressSet(asName)
	}
	for i := range networkPolicy.Spec.Egress {
		asName := getAddressSetName(networkPolicy.Namespace, networkPolicy.Name, knet.PolicyTypeEgress, i)
		fakeOvn.asf.EventuallyExpectNoAddressSet(asName)
	}
}

func expectAddressSetsWithIP(fakeOvn *FakeOVN, networkPolicy *knet.NetworkPolicy, ip string) {
	for i := range networkPolicy.Spec.Ingress {
		asName := getAddressSetName(networkPolicy.Namespace, networkPolicy.Name, knet.PolicyTypeIngress, i)
		fakeOvn.asf.ExpectAddressSetWithIPs(asName, []string{ip})
	}
	for i := range networkPolicy.Spec.Egress {
		asName := getAddressSetName(networkPolicy.Namespace, networkPolicy.Name, knet.PolicyTypeEgress, i)
		fakeOvn.asf.ExpectAddressSetWithIPs(asName, []string{ip})
	}
}

func eventuallyExpectEmptyAddressSets(fakeOvn *FakeOVN, networkPolicy *knet.NetworkPolicy) {
	for i := range networkPolicy.Spec.Ingress {
		asName := getAddressSetName(networkPolicy.Namespace, networkPolicy.Name, knet.PolicyTypeIngress, i)
		fakeOvn.asf.EventuallyExpectEmptyAddressSet(asName)
	}
	for i := range networkPolicy.Spec.Egress {
		asName := getAddressSetName(networkPolicy.Namespace, networkPolicy.Name, knet.PolicyTypeEgress, i)
		fakeOvn.asf.EventuallyExpectEmptyAddressSet(asName)
	}
}

func (n kNetworkPolicy) delCmds(fexec *ovntest.FakeExec, pod pod, networkPolicy *knet.NetworkPolicy, withLocal bool) {
	pg_hash := hashedPortGroup(networkPolicy.Namespace)
	if withLocal {
		fexec.AddFakeCmdsNoOutputNoError([]string{
			"ovn-nbctl --timeout=15 --if-exists remove port_group " + pg_hash + "_" + ingressDenyPG + " ports " + fakeUUID,
		})
		fexec.AddFakeCmdsNoOutputNoError([]string{
			"ovn-nbctl --timeout=15 --if-exists remove port_group " + pg_hash + "_" + egressDenyPG + " ports " + fakeUUID,
		})
	}
	readableGroupName := fmt.Sprintf("%s_%s", networkPolicy.Namespace, networkPolicy.Name)
	fexec.AddFakeCmd(&ovntest.ExpectedCmd{
		Cmd:    "ovn-nbctl --timeout=15 --data=bare --no-heading --columns=_uuid find port_group name=a14195333570786048679",
		Output: readableGroupName,
	})
	fexec.AddFakeCmdsNoOutputNoError([]string{
		fmt.Sprintf("ovn-nbctl --timeout=15 --if-exists destroy port_group %s", readableGroupName),
	})
	fexec.AddFakeCmdsNoOutputNoError([]string{
		"ovn-nbctl --timeout=15 --data=bare --no-heading --columns=_uuid find port_group name=" + pg_hash + "_" + ingressDenyPG,
	})
	fexec.AddFakeCmdsNoOutputNoError([]string{
		"ovn-nbctl --timeout=15 --data=bare --no-heading --columns=_uuid find port_group name=" + pg_hash + "_" + egressDenyPG,
	})
}

func (n kNetworkPolicy) delPodCmds(fexec *ovntest.FakeExec, networkPolicy *knet.NetworkPolicy) {
	pg_hash := hashedPortGroup(networkPolicy.Namespace)
	fexec.AddFakeCmdsNoOutputNoError([]string{
		"ovn-nbctl --timeout=15 --if-exists remove port_group " + pg_hash + "_" + ingressDenyPG + " ports " + fakeUUID,
	})
	fexec.AddFakeCmdsNoOutputNoError([]string{
		"ovn-nbctl --timeout=15 --if-exists remove port_group " + pg_hash + "_" + egressDenyPG + " ports " + fakeUUID,
	})
	readableGroupName := fmt.Sprintf("%s_%s", networkPolicy.Namespace, networkPolicy.Name)
	fexec.AddFakeCmdsNoOutputNoError([]string{
		"ovn-nbctl --timeout=15 --if-exists remove port_group " + readableGroupName + " ports " + fakeUUID,
	})
}

type multicastPolicy struct{}

func (p multicastPolicy) enableCmds(fExec *ovntest.FakeExec, ns string) {
	pg_name := ns
	pg_hash := hashedPortGroup(ns)

	fExec.AddFakeCmdsNoOutputNoError([]string{
		"ovn-nbctl --timeout=15 --data=bare --no-heading --columns=_uuid find port_group name=" + pg_hash,
	})
	fExec.AddFakeCmd(&ovntest.ExpectedCmd{
		Cmd:    "ovn-nbctl --timeout=15 create port_group name=" + pg_hash + " external-ids:name=" + pg_name,
		Output: "fake_uuid",
	})

	match := getACLMatch(pg_hash, getMulticastACLEgrMatch(), knet.PolicyTypeEgress)
	fExec.AddFakeCmdsNoOutputNoError([]string{
		"ovn-nbctl --timeout=15 --data=bare --no-heading --columns=_uuid find ACL " +
			match + " action=allow external-ids:default-deny-policy-type=Egress",
	})
	fExec.AddFakeCmdsNoOutputNoError([]string{
		"ovn-nbctl --timeout=15 --id=@acl create acl priority=1012 direction=from-lport " +
			match + " action=allow log=false severity=info meter=acl-logging name=namespace1 external-ids:default-deny-policy-type=Egress " +
			"-- add port_group fake_uuid acls @acl",
	})

	ip4AddressSet, ip6AddressSet := addressset.MakeAddressSetHashNames(ns)
	mcastMatch := getACLMatchAF(getMulticastACLIgrMatchV4(ip4AddressSet),
		getMulticastACLIgrMatchV6(ip6AddressSet))
	match = getACLMatch(pg_hash, mcastMatch, knet.PolicyTypeIngress)
	fExec.AddFakeCmdsNoOutputNoError([]string{
		"ovn-nbctl --timeout=15 --data=bare --no-heading --columns=_uuid find ACL " +
			match + " action=allow external-ids:default-deny-policy-type=Ingress",
	})
	fExec.AddFakeCmdsNoOutputNoError([]string{
		"ovn-nbctl --timeout=15 --id=@acl create acl priority=1012 direction=to-lport " +
			match + " action=allow log=false severity=info meter=acl-logging name=namespace1 external-ids:default-deny-policy-type=Ingress " +
			"-- add port_group fake_uuid acls @acl",
	})
}

func (p multicastPolicy) disableCmds(fExec *ovntest.FakeExec, ns string) {
	pg_hash := hashedPortGroup(ns)

	match := getACLMatch(pg_hash, getMulticastACLEgrMatch(), knet.PolicyTypeEgress)
	fExec.AddFakeCmd(&ovntest.ExpectedCmd{
		Cmd: "ovn-nbctl --timeout=15 --data=bare --no-heading --columns=_uuid find ACL " +
			match + " " + "action=allow external-ids:default-deny-policy-type=Egress",
		Output: "fake_uuid",
	})
	fExec.AddFakeCmdsNoOutputNoError([]string{
		"ovn-nbctl --timeout=15 remove port_group " + pg_hash + " acls fake_uuid",
	})

	ip4AddressSet, ip6AddressSet := addressset.MakeAddressSetHashNames(ns)
	mcastMatch := getACLMatchAF(getMulticastACLIgrMatchV4(ip4AddressSet),
		getMulticastACLIgrMatchV6(ip6AddressSet))
	match = getACLMatch(pg_hash, mcastMatch, knet.PolicyTypeIngress)
	fExec.AddFakeCmd(&ovntest.ExpectedCmd{
		Cmd: "ovn-nbctl --timeout=15 --data=bare --no-heading --columns=_uuid find ACL " +
			match + " " + "action=allow external-ids:default-deny-policy-type=Ingress",
		Output: "fake_uuid",
	})
	fExec.AddFakeCmdsNoOutputNoError([]string{
		"ovn-nbctl --timeout=15 remove port_group " + pg_hash + " acls fake_uuid",
	})

	fExec.AddFakeCmd(&ovntest.ExpectedCmd{
		Cmd:    "ovn-nbctl --timeout=15 --data=bare --no-heading --columns=_uuid find port_group name=" + pg_hash,
		Output: "fake_uuid",
	})
	fExec.AddFakeCmdsNoOutputNoError([]string{
		"ovn-nbctl --timeout=15 --if-exists destroy port_group fake_uuid",
	})
}

func (p multicastPolicy) addPodCmds(fExec *ovntest.FakeExec, ns string) {
	pg_hash := hashedPortGroup(ns)
	fExec.AddFakeCmdsNoOutputNoError([]string{
		"ovn-nbctl --timeout=15 " +
			"--if-exists remove port_group " + pg_hash + " ports " + fakeUUID + " " +
			"-- add port_group " + pg_hash + " ports " + fakeUUID,
	})
}

func (p multicastPolicy) delPodCmds(fExec *ovntest.FakeExec, ns string) {
	pg_hash := hashedPortGroup(ns)
	fExec.AddFakeCmdsNoOutputNoError([]string{
		"ovn-nbctl --timeout=15 " +
			"--if-exists remove port_group " + pg_hash + " ports " + fakeUUID,
	})
}

<<<<<<< HEAD
var _ = Describe("OVN NetworkPolicy Operations with IP Address Family", func() {
	const (
		namespaceName1 = "namespace1"
		namespaceName2 = "namespace2"
	)
	var (
		app     *cli.App
		fakeOvn *FakeOVN
		fExec   *ovntest.FakeExec
	)

	BeforeEach(func() {
		// Restore global default values before each testcase
		config.PrepareTestConfig()
		config.IPv4Mode = true
		config.IPv6Mode = false

		app = cli.NewApp()
		app.Name = "test"
		app.Flags = config.Flags

		fExec = ovntest.NewLooseCompareFakeExec()
		fakeOvn = NewFakeOVN(fExec)
	})

	AfterEach(func() {
		fakeOvn.shutdown()
	})

	Context("during execution", func() {
		for _, m := range getIpModes() {
			m := m
			It("tests enabling/disabling multicast in a namespace "+ipModeStr(m), func() {
				app.Action = func(ctx *cli.Context) error {
					namespace1 := *newNamespace(namespaceName1)

					fakeOvn.start(ctx,
						&v1.NamespaceList{
							Items: []v1.Namespace{
								namespace1,
							},
						},
					)
					setIpMode(m)

					fakeOvn.controller.WatchNamespaces()
					ns, err := fakeOvn.fakeClient.KubeClient.CoreV1().Namespaces().Get(
						context.TODO(), namespace1.Name, metav1.GetOptions{})
					Expect(err).NotTo(HaveOccurred())
					Expect(ns).NotTo(BeNil())

					// Multicast is denied by default.
					_, ok := ns.Annotations[nsMulticastAnnotation]
					Expect(ok).To(BeFalse())

					// Enable multicast in the namespace.
					mcastPolicy := multicastPolicy{}
					mcastPolicy.enableCmds(fExec, namespace1.Name)
					ns.Annotations[nsMulticastAnnotation] = "true"
					_, err = fakeOvn.fakeClient.KubeClient.CoreV1().Namespaces().Update(context.TODO(), ns, metav1.UpdateOptions{})
					Expect(err).NotTo(HaveOccurred())
					Eventually(fExec.CalledMatchesExpected).Should(BeTrue(), fExec.ErrorDesc)

					// Disable multicast in the namespace.
					mcastPolicy.disableCmds(fExec, namespace1.Name)
					ns.Annotations[nsMulticastAnnotation] = "false"
					_, err = fakeOvn.fakeClient.KubeClient.CoreV1().Namespaces().Update(context.TODO(), ns, metav1.UpdateOptions{})
					Expect(err).NotTo(HaveOccurred())
					Eventually(fExec.CalledMatchesExpected).Should(BeTrue(), fExec.ErrorDesc)
					return nil
				}

				err := app.Run([]string{app.Name})
				Expect(err).NotTo(HaveOccurred())
			})

			It("tests enabling multicast in a namespace with a pod "+ipModeStr(m), func() {
				app.Action = func(ctx *cli.Context) error {
					namespace1 := *newNamespace(namespaceName1)
					nPodTestV4 := newTPod(
						"node1",
						"10.128.1.0/24",
						"10.128.1.2",
						"10.128.1.1",
						"myPod1",
						"10.128.1.3",
						"0a:58:0a:80:01:03",
						namespace1.Name,
					)
					nPodTestV6 := newTPod(
						"node1",
						"fd00:10:244::/64",
						"fd00:10:244::2",
						"fd00:10:244::1",
						"myPod2",
						"fd00:10:244::3",
						"0a:58:0a:80:02:03",
						namespace1.Name,
					)
					var tPods []pod
					var tPodIPs []string
					if m.IPv4Mode {
						tPods = append(tPods, nPodTestV4)
						tPodIPs = append(tPodIPs, nPodTestV4.podIP)
					}
					if m.IPv6Mode {
						tPods = append(tPods, nPodTestV6)
						tPodIPs = append(tPodIPs, nPodTestV6.podIP)
					}

					var pods []v1.Pod
					for _, tPod := range tPods {
						pods = append(pods,
							*newPod(tPod.namespace, tPod.podName, tPod.nodeName, tPod.podIP))
						tPod.baseCmds(fExec)
					}

					fakeOvn.start(ctx,
						&v1.NamespaceList{
							Items: []v1.Namespace{
								namespace1,
							},
						},
						&v1.PodList{
							Items: pods,
						},
					)
					setIpMode(m)

					for _, tPod := range tPods {
						tPod.populateLogicalSwitchCache(fakeOvn)
					}
					fakeOvn.controller.WatchNamespaces()
					fakeOvn.controller.WatchPods()
					ns, err := fakeOvn.fakeClient.KubeClient.CoreV1().Namespaces().Get(
						context.TODO(), namespace1.Name, metav1.GetOptions{})
					Expect(err).NotTo(HaveOccurred())
					Expect(ns).NotTo(BeNil())
					Eventually(fExec.CalledMatchesExpected).Should(BeTrue(), fExec.ErrorDesc)
					// Enable multicast in the namespace
					mcastPolicy := multicastPolicy{}
					mcastPolicy.enableCmds(fExec, namespace1.Name)
					// The pod should be added to the multicast allow port group.
					mcastPolicy.addPodCmds(fExec, namespace1.Name)
					ns.Annotations[nsMulticastAnnotation] = "true"
					_, err = fakeOvn.fakeClient.KubeClient.CoreV1().Namespaces().Update(context.TODO(), ns, metav1.UpdateOptions{})
					Expect(err).NotTo(HaveOccurred())
					Eventually(fExec.CalledMatchesExpected).Should(BeTrue(), fExec.ErrorDesc)
					fakeOvn.asf.ExpectAddressSetWithIPs(namespace1.Name, tPodIPs)
					return nil
				}

				err := app.Run([]string{app.Name})
				Expect(err).NotTo(HaveOccurred())
			})

			It("tests adding a pod to a multicast enabled namespace "+ipModeStr(m), func() {
				app.Action = func(ctx *cli.Context) error {
					namespace1 := *newNamespace(namespaceName1)
					nPodTestV4 := newTPod(
						"node1",
						"10.128.1.0/24",
						"10.128.1.2",
						"10.128.1.1",
						"myPod1",
						"10.128.1.3",
						"0a:58:0a:80:01:03",
						namespace1.Name,
					)
					nPodTestV6 := newTPod(
						"node1",
						"fd00:10:244::/64",
						"fd00:10:244::2",
						"fd00:10:244::1",
						"myPod2",
						"fd00:10:244::3",
						"0a:58:0a:80:02:03",
						namespace1.Name,
					)
					var tPods []pod
					var tPodIPs []string
					if m.IPv4Mode {
						tPods = append(tPods, nPodTestV4)
						tPodIPs = append(tPodIPs, nPodTestV4.podIP)
					}
					if m.IPv6Mode {
						tPods = append(tPods, nPodTestV6)
						tPodIPs = append(tPodIPs, nPodTestV6.podIP)
					}

					fakeOvn.start(ctx,
						&v1.NamespaceList{
							Items: []v1.Namespace{
								namespace1,
							},
						},
					)
					setIpMode(m)

					for _, tPod := range tPods {
						tPod.baseCmds(fExec)
					}
					fakeOvn.controller.WatchNamespaces()
					fakeOvn.controller.WatchPods()
					ns, err := fakeOvn.fakeClient.KubeClient.CoreV1().Namespaces().Get(
						context.TODO(), namespace1.Name, metav1.GetOptions{})
					Expect(err).NotTo(HaveOccurred())
					Expect(ns).NotTo(BeNil())

					// Enable multicast in the namespace.
					mcastPolicy := multicastPolicy{}
					mcastPolicy.enableCmds(fExec, namespace1.Name)
					ns.Annotations[nsMulticastAnnotation] = "true"
					_, err = fakeOvn.fakeClient.KubeClient.CoreV1().Namespaces().Update(context.TODO(), ns, metav1.UpdateOptions{})
					Expect(err).NotTo(HaveOccurred())
					Eventually(fExec.CalledMatchesExpected).Should(BeTrue(), fExec.ErrorDesc)

					for _, tPod := range tPods {
						tPod.populateLogicalSwitchCache(fakeOvn)

						// The pod should be added to the multicast allow group.
						mcastPolicy.addPodCmds(fExec, namespace1.Name)
						_, err = fakeOvn.fakeClient.KubeClient.CoreV1().Pods(tPod.namespace).Create(context.TODO(), newPod(
							tPod.namespace, tPod.podName, tPod.nodeName, tPod.podIP), metav1.CreateOptions{})
						Expect(err).NotTo(HaveOccurred())

					}

					Eventually(fExec.CalledMatchesExpected).Should(BeTrue(), fExec.ErrorDesc)
					fakeOvn.asf.ExpectAddressSetWithIPs(namespace1.Name, tPodIPs)

					for _, tPod := range tPods {
						// Delete the pod from the namespace.
						mcastPolicy.delPodCmds(fExec, namespace1.Name)

						err = fakeOvn.fakeClient.KubeClient.CoreV1().Pods(tPod.namespace).Delete(context.TODO(),
							tPod.podName, *metav1.NewDeleteOptions(0))
						Expect(err).NotTo(HaveOccurred())
					}

					Eventually(fExec.CalledMatchesExpected).Should(BeTrue(), fExec.ErrorDesc)
					fakeOvn.asf.ExpectEmptyAddressSet(namespace1.Name)
					return nil
				}

				err := app.Run([]string{app.Name})
				Expect(err).NotTo(HaveOccurred())
			})
		}
	})
})

var _ = Describe("OVN NetworkPolicy Operations", func() {
	const (
		namespaceName1 = "namespace1"

=======
var _ = ginkgo.Describe("OVN NetworkPolicy Operations with IP Address Family", func() {
	const (
		namespaceName1 = "namespace1"
		namespaceName2 = "namespace2"
	)
	var (
		app     *cli.App
		fakeOvn *FakeOVN
		fExec   *ovntest.FakeExec
	)

	ginkgo.BeforeEach(func() {
		// Restore global default values before each testcase
		config.PrepareTestConfig()
		config.IPv4Mode = true
		config.IPv6Mode = false

		app = cli.NewApp()
		app.Name = "test"
		app.Flags = config.Flags

		fExec = ovntest.NewLooseCompareFakeExec()
		fakeOvn = NewFakeOVN(fExec)
	})

	ginkgo.AfterEach(func() {
		fakeOvn.shutdown()
	})

	ginkgo.Context("during execution", func() {
		for _, m := range getIpModes() {
			m := m
			ginkgo.It("tests enabling/disabling multicast in a namespace "+ipModeStr(m), func() {
				app.Action = func(ctx *cli.Context) error {
					namespace1 := *newNamespace(namespaceName1)

					fakeOvn.start(ctx,
						&v1.NamespaceList{
							Items: []v1.Namespace{
								namespace1,
							},
						},
					)
					setIpMode(m)

					fakeOvn.controller.WatchNamespaces()
					ns, err := fakeOvn.fakeClient.KubeClient.CoreV1().Namespaces().Get(
						context.TODO(), namespace1.Name, metav1.GetOptions{})
					gomega.Expect(err).NotTo(gomega.HaveOccurred())
					gomega.Expect(ns).NotTo(gomega.BeNil())

					// Multicast is denied by default.
					_, ok := ns.Annotations[nsMulticastAnnotation]
					gomega.Expect(ok).To(gomega.BeFalse())

					// Enable multicast in the namespace.
					mcastPolicy := multicastPolicy{}
					mcastPolicy.enableCmds(fExec, namespace1.Name)
					ns.Annotations[nsMulticastAnnotation] = "true"
					_, err = fakeOvn.fakeClient.KubeClient.CoreV1().Namespaces().Update(context.TODO(), ns, metav1.UpdateOptions{})
					gomega.Expect(err).NotTo(gomega.HaveOccurred())
					gomega.Eventually(fExec.CalledMatchesExpected).Should(gomega.BeTrue(), fExec.ErrorDesc)

					// Disable multicast in the namespace.
					mcastPolicy.disableCmds(fExec, namespace1.Name)
					ns.Annotations[nsMulticastAnnotation] = "false"
					_, err = fakeOvn.fakeClient.KubeClient.CoreV1().Namespaces().Update(context.TODO(), ns, metav1.UpdateOptions{})
					gomega.Expect(err).NotTo(gomega.HaveOccurred())
					gomega.Eventually(fExec.CalledMatchesExpected).Should(gomega.BeTrue(), fExec.ErrorDesc)
					return nil
				}

				err := app.Run([]string{app.Name})
				gomega.Expect(err).NotTo(gomega.HaveOccurred())
			})

			ginkgo.It("tests enabling multicast in a namespace with a pod "+ipModeStr(m), func() {
				app.Action = func(ctx *cli.Context) error {
					namespace1 := *newNamespace(namespaceName1)
					nPodTestV4 := newTPod(
						"node1",
						"10.128.1.0/24",
						"10.128.1.2",
						"10.128.1.1",
						"myPod1",
						"10.128.1.3",
						"0a:58:0a:80:01:03",
						namespace1.Name,
					)
					nPodTestV6 := newTPod(
						"node1",
						"fd00:10:244::/64",
						"fd00:10:244::2",
						"fd00:10:244::1",
						"myPod2",
						"fd00:10:244::3",
						"0a:58:0a:80:02:03",
						namespace1.Name,
					)
					var tPods []pod
					var tPodIPs []string
					if m.IPv4Mode {
						tPods = append(tPods, nPodTestV4)
						tPodIPs = append(tPodIPs, nPodTestV4.podIP)
					}
					if m.IPv6Mode {
						tPods = append(tPods, nPodTestV6)
						tPodIPs = append(tPodIPs, nPodTestV6.podIP)
					}

					var pods []v1.Pod
					for _, tPod := range tPods {
						pods = append(pods,
							*newPod(tPod.namespace, tPod.podName, tPod.nodeName, tPod.podIP))
						tPod.baseCmds(fExec)
					}

					fakeOvn.start(ctx,
						&v1.NamespaceList{
							Items: []v1.Namespace{
								namespace1,
							},
						},
						&v1.PodList{
							Items: pods,
						},
					)
					setIpMode(m)

					for _, tPod := range tPods {
						tPod.populateLogicalSwitchCache(fakeOvn)
					}
					fakeOvn.controller.WatchNamespaces()
					fakeOvn.controller.WatchPods()
					ns, err := fakeOvn.fakeClient.KubeClient.CoreV1().Namespaces().Get(
						context.TODO(), namespace1.Name, metav1.GetOptions{})
					gomega.Expect(err).NotTo(gomega.HaveOccurred())
					gomega.Expect(ns).NotTo(gomega.BeNil())
					gomega.Eventually(fExec.CalledMatchesExpected).Should(gomega.BeTrue(), fExec.ErrorDesc)
					// Enable multicast in the namespace
					mcastPolicy := multicastPolicy{}
					mcastPolicy.enableCmds(fExec, namespace1.Name)
					// The pod should be added to the multicast allow port group.
					mcastPolicy.addPodCmds(fExec, namespace1.Name)
					ns.Annotations[nsMulticastAnnotation] = "true"
					_, err = fakeOvn.fakeClient.KubeClient.CoreV1().Namespaces().Update(context.TODO(), ns, metav1.UpdateOptions{})
					gomega.Expect(err).NotTo(gomega.HaveOccurred())
					gomega.Eventually(fExec.CalledMatchesExpected).Should(gomega.BeTrue(), fExec.ErrorDesc)
					fakeOvn.asf.ExpectAddressSetWithIPs(namespace1.Name, tPodIPs)
					return nil
				}

				err := app.Run([]string{app.Name})
				gomega.Expect(err).NotTo(gomega.HaveOccurred())
			})

			ginkgo.It("tests adding a pod to a multicast enabled namespace "+ipModeStr(m), func() {
				app.Action = func(ctx *cli.Context) error {
					namespace1 := *newNamespace(namespaceName1)
					nPodTestV4 := newTPod(
						"node1",
						"10.128.1.0/24",
						"10.128.1.2",
						"10.128.1.1",
						"myPod1",
						"10.128.1.3",
						"0a:58:0a:80:01:03",
						namespace1.Name,
					)
					nPodTestV6 := newTPod(
						"node1",
						"fd00:10:244::/64",
						"fd00:10:244::2",
						"fd00:10:244::1",
						"myPod2",
						"fd00:10:244::3",
						"0a:58:0a:80:02:03",
						namespace1.Name,
					)
					var tPods []pod
					var tPodIPs []string
					if m.IPv4Mode {
						tPods = append(tPods, nPodTestV4)
						tPodIPs = append(tPodIPs, nPodTestV4.podIP)
					}
					if m.IPv6Mode {
						tPods = append(tPods, nPodTestV6)
						tPodIPs = append(tPodIPs, nPodTestV6.podIP)
					}

					fakeOvn.start(ctx,
						&v1.NamespaceList{
							Items: []v1.Namespace{
								namespace1,
							},
						},
					)
					setIpMode(m)

					for _, tPod := range tPods {
						tPod.baseCmds(fExec)
					}
					fakeOvn.controller.WatchNamespaces()
					fakeOvn.controller.WatchPods()
					ns, err := fakeOvn.fakeClient.KubeClient.CoreV1().Namespaces().Get(
						context.TODO(), namespace1.Name, metav1.GetOptions{})
					gomega.Expect(err).NotTo(gomega.HaveOccurred())
					gomega.Expect(ns).NotTo(gomega.BeNil())

					// Enable multicast in the namespace.
					mcastPolicy := multicastPolicy{}
					mcastPolicy.enableCmds(fExec, namespace1.Name)
					ns.Annotations[nsMulticastAnnotation] = "true"
					_, err = fakeOvn.fakeClient.KubeClient.CoreV1().Namespaces().Update(context.TODO(), ns, metav1.UpdateOptions{})
					gomega.Expect(err).NotTo(gomega.HaveOccurred())
					gomega.Eventually(fExec.CalledMatchesExpected).Should(gomega.BeTrue(), fExec.ErrorDesc)

					for _, tPod := range tPods {
						tPod.populateLogicalSwitchCache(fakeOvn)

						// The pod should be added to the multicast allow group.
						mcastPolicy.addPodCmds(fExec, namespace1.Name)
						_, err = fakeOvn.fakeClient.KubeClient.CoreV1().Pods(tPod.namespace).Create(context.TODO(), newPod(
							tPod.namespace, tPod.podName, tPod.nodeName, tPod.podIP), metav1.CreateOptions{})
						gomega.Expect(err).NotTo(gomega.HaveOccurred())

					}

					gomega.Eventually(fExec.CalledMatchesExpected).Should(gomega.BeTrue(), fExec.ErrorDesc)
					fakeOvn.asf.ExpectAddressSetWithIPs(namespace1.Name, tPodIPs)

					for _, tPod := range tPods {
						// Delete the pod from the namespace.
						mcastPolicy.delPodCmds(fExec, namespace1.Name)

						err = fakeOvn.fakeClient.KubeClient.CoreV1().Pods(tPod.namespace).Delete(context.TODO(),
							tPod.podName, *metav1.NewDeleteOptions(0))
						gomega.Expect(err).NotTo(gomega.HaveOccurred())
					}

					gomega.Eventually(fExec.CalledMatchesExpected).Should(gomega.BeTrue(), fExec.ErrorDesc)
					fakeOvn.asf.ExpectEmptyAddressSet(namespace1.Name)
					return nil
				}

				err := app.Run([]string{app.Name})
				gomega.Expect(err).NotTo(gomega.HaveOccurred())
			})
		}
	})
})

var _ = ginkgo.Describe("OVN NetworkPolicy Operations", func() {
	const (
		namespaceName1 = "namespace1"

>>>>>>> b0f2616b
		namespaceName2 = "namespace2"
	)
	var (
		app     *cli.App
		fakeOvn *FakeOVN
		fExec   *ovntest.FakeExec
	)

	ginkgo.BeforeEach(func() {
		// Restore global default values before each testcase
		config.PrepareTestConfig()

		app = cli.NewApp()
		app.Name = "test"
		app.Flags = config.Flags

		fExec = ovntest.NewLooseCompareFakeExec()
		fakeOvn = NewFakeOVN(fExec)
	})

	ginkgo.AfterEach(func() {
		fakeOvn.shutdown()
	})

	ginkgo.Context("on startup", func() {

		ginkgo.It("reconciles an existing ingress networkPolicy with a namespace selector", func() {
			app.Action = func(ctx *cli.Context) error {

				npTest := kNetworkPolicy{}

				namespace1 := *newNamespace(namespaceName1)
				namespace2 := *newNamespace(namespaceName2)
				networkPolicy := newNetworkPolicy("networkpolicy1", namespace1.Name,
					metav1.LabelSelector{},
					[]knet.NetworkPolicyIngressRule{
						{
							From: []knet.NetworkPolicyPeer{
								{
									NamespaceSelector: &metav1.LabelSelector{
										MatchLabels: map[string]string{
											"name": namespace2.Name,
										},
									},
								},
							},
						},
					},
					[]knet.NetworkPolicyEgressRule{
						{
							To: []knet.NetworkPolicyPeer{
								{
									NamespaceSelector: &metav1.LabelSelector{
										MatchLabels: map[string]string{
											"name": namespace2.Name,
										},
									},
								},
							},
						},
					})

				npTest.addNamespaceSelectorCmds(fExec, networkPolicy, true)
				npTest.addDefaultDenyPGCmds(fExec, networkPolicy)

				fakeOvn.start(ctx,
					&v1.NamespaceList{
						Items: []v1.Namespace{
							namespace1,
							namespace2,
						},
					},
					&knet.NetworkPolicyList{
						Items: []knet.NetworkPolicy{
							*networkPolicy,
						},
					},
				)

				fakeOvn.controller.WatchNamespaces()
				fakeOvn.controller.WatchNetworkPolicy()

				fakeOvn.asf.ExpectEmptyAddressSet(namespaceName1)
				fakeOvn.asf.ExpectEmptyAddressSet(namespaceName2)

				eventuallyExpectEmptyAddressSets(fakeOvn, networkPolicy)

				_, err := fakeOvn.fakeClient.KubeClient.NetworkingV1().NetworkPolicies(networkPolicy.Namespace).Get(context.TODO(), networkPolicy.Name, metav1.GetOptions{})
				gomega.Expect(err).NotTo(gomega.HaveOccurred())
				gomega.Eventually(fExec.CalledMatchesExpected).Should(gomega.BeTrue(), fExec.ErrorDesc)

				return nil
			}

			err := app.Run([]string{app.Name})
			gomega.Expect(err).NotTo(gomega.HaveOccurred())
		})

		ginkgo.It("reconciles an existing gress networkPolicy with a pod selector in its own namespace", func() {
			app.Action = func(ctx *cli.Context) error {

				npTest := kNetworkPolicy{}

				namespace1 := *newNamespace(namespaceName1)

				nPodTest := newTPod(
					"node1",
					"10.128.1.0/24",
					"10.128.1.2",
					"10.128.1.1",
					"myPod",
					"10.128.1.3",
					"0a:58:0a:80:01:03",
					namespace1.Name,
				)
				networkPolicy := newNetworkPolicy("networkpolicy1", namespace1.Name,
					metav1.LabelSelector{},
					[]knet.NetworkPolicyIngressRule{
						{
							From: []knet.NetworkPolicyPeer{
								{
									PodSelector: &metav1.LabelSelector{
										MatchLabels: map[string]string{
											"name": nPodTest.podName,
										},
									},
								},
							},
						},
					},
					[]knet.NetworkPolicyEgressRule{
						{
							To: []knet.NetworkPolicyPeer{
								{
									PodSelector: &metav1.LabelSelector{
										MatchLabels: map[string]string{
											"name": nPodTest.podName,
										},
									},
								},
							},
						},
					})

				nPodTest.baseCmds(fExec)
				npTest.addNamespaceSelectorCmds(fExec, networkPolicy, false)
				npTest.addLocalPodCmds(fExec, networkPolicy)

				fakeOvn.start(ctx,
					&v1.NamespaceList{
						Items: []v1.Namespace{
							namespace1,
						},
					},
					&v1.PodList{
						Items: []v1.Pod{
							*newPod(nPodTest.namespace, nPodTest.podName, nPodTest.nodeName, nPodTest.podIP),
						},
					},
					&knet.NetworkPolicyList{
						Items: []knet.NetworkPolicy{
							*networkPolicy,
						},
					},
				)
				nPodTest.populateLogicalSwitchCache(fakeOvn)
				fakeOvn.controller.WatchNamespaces()
				fakeOvn.controller.WatchPods()
				fakeOvn.controller.WatchNetworkPolicy()

				expectAddressSetsWithIP(fakeOvn, networkPolicy, nPodTest.podIP)
				fakeOvn.asf.ExpectAddressSetWithIPs(namespaceName1, []string{nPodTest.podIP})

				_, err := fakeOvn.fakeClient.KubeClient.NetworkingV1().NetworkPolicies(networkPolicy.Namespace).Get(context.TODO(), networkPolicy.Name, metav1.GetOptions{})
				gomega.Expect(err).NotTo(gomega.HaveOccurred())
				gomega.Eventually(fExec.CalledMatchesExpected).Should(gomega.BeTrue(), fExec.ErrorDesc)

				return nil
			}

			err := app.Run([]string{app.Name})
			gomega.Expect(err).NotTo(gomega.HaveOccurred())
		})

		ginkgo.It("reconciles an existing gress networkPolicy with a pod and namespace selector in another namespace", func() {
			app.Action = func(ctx *cli.Context) error {

				npTest := kNetworkPolicy{}

				namespace1 := *newNamespace(namespaceName1)
				namespace2 := *newNamespace(namespaceName2)

				nPodTest := newTPod(
					"node2",
					"10.128.1.0/24",
					"10.128.1.2",
					"10.128.1.1",
					"myPod",
					"10.128.1.3",
					"0a:58:0a:80:01:03",
					namespace2.Name,
				)
				networkPolicy := newNetworkPolicy("networkpolicy1", namespace1.Name,
					metav1.LabelSelector{},
					[]knet.NetworkPolicyIngressRule{
						{
							From: []knet.NetworkPolicyPeer{
								{
									PodSelector: &metav1.LabelSelector{
										MatchLabels: map[string]string{
											"name": nPodTest.podName,
										},
									},
									NamespaceSelector: &metav1.LabelSelector{
										MatchLabels: map[string]string{
											"name": namespace2.Name,
										},
									},
								},
							},
						},
					},
					[]knet.NetworkPolicyEgressRule{
						{
							To: []knet.NetworkPolicyPeer{
								{
									PodSelector: &metav1.LabelSelector{
										MatchLabels: map[string]string{
											"name": nPodTest.podName,
										},
									},
									NamespaceSelector: &metav1.LabelSelector{
										MatchLabels: map[string]string{
											"name": namespace2.Name,
										},
									},
								},
							},
						},
					})

				nPodTest.baseCmds(fExec)
				npTest.addNamespaceSelectorCmds(fExec, networkPolicy, false)
				npTest.addDefaultDenyPGCmds(fExec, networkPolicy)

				fakeOvn.start(ctx,
					&v1.NamespaceList{
						Items: []v1.Namespace{
							namespace1,
							namespace2,
						},
					},
					&v1.PodList{
						Items: []v1.Pod{
							*newPod(nPodTest.namespace, nPodTest.podName, nPodTest.nodeName, nPodTest.podIP),
						},
					},
					&knet.NetworkPolicyList{
						Items: []knet.NetworkPolicy{
							*networkPolicy,
						},
					},
				)
				nPodTest.populateLogicalSwitchCache(fakeOvn)
				fakeOvn.controller.WatchNamespaces()
				fakeOvn.controller.WatchPods()
				fakeOvn.controller.WatchNetworkPolicy()

				fakeOvn.asf.ExpectEmptyAddressSet(namespaceName1)
				expectAddressSetsWithIP(fakeOvn, networkPolicy, nPodTest.podIP)
				fakeOvn.asf.ExpectAddressSetWithIPs(namespaceName2, []string{nPodTest.podIP})

				_, err := fakeOvn.fakeClient.KubeClient.NetworkingV1().NetworkPolicies(networkPolicy.Namespace).Get(context.TODO(), networkPolicy.Name, metav1.GetOptions{})
				gomega.Expect(err).NotTo(gomega.HaveOccurred())
				gomega.Eventually(fExec.CalledMatchesExpected).Should(gomega.BeTrue(), fExec.ErrorDesc)

				return nil
			}

			err := app.Run([]string{app.Name})
			gomega.Expect(err).NotTo(gomega.HaveOccurred())
		})
	})

	ginkgo.Context("during execution", func() {

		ginkgo.It("correctly creates a networkpolicy allowing a port to a local pod", func() {
			app.Action = func(ctx *cli.Context) error {
				npTest := kNetworkPolicy{}

				namespace1 := *newNamespace(namespaceName1)
				nPodTest := newTPod(
					"node1",
					"10.128.1.0/24",
					"10.128.1.2",
					"10.128.1.1",
					"myPod",
					"10.128.1.3",
					"0a:58:0a:80:01:03",
					namespace1.Name,
				)
				nPod := newPod(nPodTest.namespace, nPodTest.podName, nPodTest.nodeName, nPodTest.podIP)

				const (
					labelName string = "pod-name"
					labelVal  string = "server"
					portNum   int32  = 81
				)
				nPod.Labels[labelName] = labelVal

				tcpProtocol := v1.Protocol(v1.ProtocolTCP)
				networkPolicy := newNetworkPolicy("networkpolicy1", namespace1.Name,
					metav1.LabelSelector{
						MatchLabels: map[string]string{
							labelName: labelVal,
						},
					},
					[]knet.NetworkPolicyIngressRule{{
						Ports: []knet.NetworkPolicyPort{{
							Port:     &intstr.IntOrString{IntVal: portNum},
							Protocol: &tcpProtocol,
						}},
					}},
					[]knet.NetworkPolicyEgressRule{{
						Ports: []knet.NetworkPolicyPort{{
							Port:     &intstr.IntOrString{IntVal: portNum},
							Protocol: &tcpProtocol,
						}},
					}},
				)

				nPodTest.baseCmds(fExec)
				npTest.baseCmds(fExec, networkPolicy)
				npTest.addLocalPodCmds(fExec, networkPolicy)

				readableGroupName := fmt.Sprintf("%s_%s", networkPolicy.Namespace, networkPolicy.Name)
				fExec.AddFakeCmdsNoOutputNoError([]string{
					fmt.Sprintf("ovn-nbctl --timeout=15 --data=bare --no-heading --columns=_uuid find ACL external-ids:l4Match=\"tcp && tcp.dst==%d\" external-ids:ipblock_cidr=false external-ids:namespace=%s external-ids:policy=%s external-ids:Ingress_num=0 external-ids:policy_type=Ingress", portNum, networkPolicy.Namespace, networkPolicy.Name),
					fmt.Sprintf("ovn-nbctl --timeout=15 --id=@acl create acl priority=1001 direction=to-lport match=\"ip4 && tcp && tcp.dst==%d && outport == @a14195333570786048679\" action=allow-related log=false severity=info meter=acl-logging name=%s external-ids:l4Match=\"tcp && tcp.dst==%d\" external-ids:ipblock_cidr=false external-ids:namespace=%s external-ids:policy=%s external-ids:Ingress_num=0 external-ids:policy_type=Ingress -- add port_group %s acls @acl", portNum, networkPolicy.Namespace, portNum, networkPolicy.Namespace, networkPolicy.Name, readableGroupName),
					fmt.Sprintf("ovn-nbctl --timeout=15 --data=bare --no-heading --columns=_uuid find ACL external-ids:l4Match=\"tcp && tcp.dst==%d\" external-ids:ipblock_cidr=false external-ids:namespace=%s external-ids:policy=%s external-ids:Egress_num=0 external-ids:policy_type=Egress", portNum, networkPolicy.Namespace, networkPolicy.Name),
					fmt.Sprintf("ovn-nbctl --timeout=15 --id=@acl create acl priority=1001 direction=to-lport match=\"ip4 && tcp && tcp.dst==%d && inport == @a14195333570786048679\" action=allow-related log=false severity=info meter=acl-logging name=%s external-ids:l4Match=\"tcp && tcp.dst==%d\" external-ids:ipblock_cidr=false external-ids:namespace=%s external-ids:policy=%s external-ids:Egress_num=0 external-ids:policy_type=Egress -- add port_group %s acls @acl", portNum, networkPolicy.Namespace, portNum, networkPolicy.Namespace, networkPolicy.Name, readableGroupName),
				})

				fakeOvn.start(ctx,
					&v1.NamespaceList{
						Items: []v1.Namespace{namespace1},
					},
					&v1.PodList{
						Items: []v1.Pod{*nPod},
					},
					&knet.NetworkPolicyList{
						Items: []knet.NetworkPolicy{*networkPolicy},
					},
				)
				nPodTest.populateLogicalSwitchCache(fakeOvn)
				fakeOvn.controller.WatchNamespaces()
				fakeOvn.controller.WatchPods()
				fakeOvn.controller.WatchNetworkPolicy()

				_, err := fakeOvn.fakeClient.KubeClient.NetworkingV1().NetworkPolicies(networkPolicy.Namespace).Get(context.TODO(), networkPolicy.Name, metav1.GetOptions{})
<<<<<<< HEAD
				Expect(err).NotTo(HaveOccurred())
				Eventually(fExec.CalledMatchesExpected).Should(BeTrue(), fExec.ErrorDesc)
=======
				gomega.Expect(err).NotTo(gomega.HaveOccurred())
				gomega.Eventually(fExec.CalledMatchesExpected).Should(gomega.BeTrue(), fExec.ErrorDesc)
>>>>>>> b0f2616b
				fakeOvn.asf.ExpectAddressSetWithIPs(namespaceName1, []string{nPodTest.podIP})

				return nil
			}

			err := app.Run([]string{app.Name})
			gomega.Expect(err).NotTo(gomega.HaveOccurred())
		})

		ginkgo.It("reconciles a deleted namespace referenced by a networkpolicy with a local running pod", func() {
			app.Action = func(ctx *cli.Context) error {

				npTest := kNetworkPolicy{}

				namespace1 := *newNamespace(namespaceName1)
				namespace2 := *newNamespace(namespaceName2)

				nPodTest := newTPod(
					"node1",
					"10.128.1.0/24",
					"10.128.1.2",
					"10.128.1.1",
					"myPod",
					"10.128.1.3",
					"0a:58:0a:80:01:03",
					namespace1.Name,
				)

				networkPolicy := newNetworkPolicy("networkpolicy1", namespace1.Name,
					metav1.LabelSelector{},
					[]knet.NetworkPolicyIngressRule{
						{
							From: []knet.NetworkPolicyPeer{
								{
									NamespaceSelector: &metav1.LabelSelector{
										MatchLabels: map[string]string{
											"name": namespace2.Name,
										},
									},
								},
							},
						},
					},
					[]knet.NetworkPolicyEgressRule{
						{
							To: []knet.NetworkPolicyPeer{
								{
									NamespaceSelector: &metav1.LabelSelector{
										MatchLabels: map[string]string{
											"name": namespace2.Name,
										},
									},
								},
							},
						},
					})

				nPodTest.baseCmds(fExec)
				npTest.addNamespaceSelectorCmds(fExec, networkPolicy, true)
				npTest.addLocalPodCmds(fExec, networkPolicy)

				fakeOvn.start(ctx,
					&v1.NamespaceList{
						Items: []v1.Namespace{
							namespace1,
							namespace2,
						},
					},
					&v1.PodList{
						Items: []v1.Pod{
							*newPod(nPodTest.namespace, nPodTest.podName, nPodTest.nodeName, nPodTest.podIP),
						},
					},
					&knet.NetworkPolicyList{
						Items: []knet.NetworkPolicy{
							*networkPolicy,
						},
					},
				)
				nPodTest.populateLogicalSwitchCache(fakeOvn)
				fakeOvn.controller.WatchNamespaces()
				fakeOvn.controller.WatchPods()
				fakeOvn.controller.WatchNetworkPolicy()

				_, err := fakeOvn.fakeClient.KubeClient.NetworkingV1().NetworkPolicies(networkPolicy.Namespace).Get(context.TODO(), networkPolicy.Name, metav1.GetOptions{})
<<<<<<< HEAD
				Expect(err).NotTo(HaveOccurred())
				Eventually(fExec.CalledMatchesExpected).Should(BeTrue(), fExec.ErrorDesc)
=======
				gomega.Expect(err).NotTo(gomega.HaveOccurred())
				gomega.Eventually(fExec.CalledMatchesExpected).Should(gomega.BeTrue(), fExec.ErrorDesc)
>>>>>>> b0f2616b
				fakeOvn.asf.ExpectAddressSetWithIPs(namespaceName1, []string{nPodTest.podIP})

				fExec.AddFakeCmd(&ovntest.ExpectedCmd{
					Cmd:    "ovn-nbctl --timeout=15 --data=bare --no-heading --columns=_uuid find ACL match=\"ip4.src == {$a3128014386057836746, $a4615334824109672969} && outport == @a14195333570786048679\" external-ids:namespace=namespace1 external-ids:policy=networkpolicy1 external-ids:Ingress_num=0 external-ids:policy_type=Ingress",
					Output: fakeUUID,
				})
				fExec.AddFakeCmdsNoOutputNoError([]string{
					"ovn-nbctl --timeout=15 set acl " + fakeUUID + " match=\"ip4.src == {$a3128014386057836746} && outport == @a14195333570786048679\"",
				})
				fExec.AddFakeCmdsNoOutputNoError([]string{
					"ovn-nbctl --timeout=15 --data=bare --no-heading --columns=_uuid find ACL match=\"ip4.dst == {$a17928043879887565554, $a4615334824109672969} && inport == @a14195333570786048679\" external-ids:namespace=namespace1 external-ids:policy=networkpolicy1 external-ids:Egress_num=0 external-ids:policy_type=Egress",
				})

				err = fakeOvn.fakeClient.KubeClient.CoreV1().Namespaces().Delete(context.TODO(), namespace2.Name, *metav1.NewDeleteOptions(0))
<<<<<<< HEAD
				Expect(err).NotTo(HaveOccurred())
				Eventually(fExec.CalledMatchesExpected).Should(BeTrue(), fExec.ErrorDesc)
=======
				gomega.Expect(err).NotTo(gomega.HaveOccurred())
				gomega.Eventually(fExec.CalledMatchesExpected).Should(gomega.BeTrue(), fExec.ErrorDesc)
>>>>>>> b0f2616b
				fakeOvn.asf.EventuallyExpectNoAddressSet(namespaceName2)

				return nil
			}

			err := app.Run([]string{app.Name})
			gomega.Expect(err).NotTo(gomega.HaveOccurred())
		})

		ginkgo.It("reconciles a deleted namespace referenced by a networkpolicy", func() {
			app.Action = func(ctx *cli.Context) error {

				npTest := kNetworkPolicy{}

				namespace1 := *newNamespace(namespaceName1)
				namespace2 := *newNamespace(namespaceName2)
				networkPolicy := newNetworkPolicy("networkpolicy1", namespace1.Name,
					metav1.LabelSelector{},
					[]knet.NetworkPolicyIngressRule{
						{
							From: []knet.NetworkPolicyPeer{
								{
									NamespaceSelector: &metav1.LabelSelector{
										MatchLabels: map[string]string{
											"name": namespace2.Name,
										},
									},
								},
							},
						},
					},
					[]knet.NetworkPolicyEgressRule{
						{
							To: []knet.NetworkPolicyPeer{
								{
									NamespaceSelector: &metav1.LabelSelector{
										MatchLabels: map[string]string{
											"name": namespace2.Name,
										},
									},
								},
							},
						},
					})

				npTest.addNamespaceSelectorCmds(fExec, networkPolicy, true)
				npTest.addDefaultDenyPGCmds(fExec, networkPolicy)

				fakeOvn.start(ctx,
					&v1.NamespaceList{
						Items: []v1.Namespace{
							namespace1,
							namespace2,
						},
					},
					&knet.NetworkPolicyList{
						Items: []knet.NetworkPolicy{
							*networkPolicy,
						},
					},
				)

				fakeOvn.controller.WatchNamespaces()
				fakeOvn.controller.WatchNetworkPolicy()

				_, err := fakeOvn.fakeClient.KubeClient.NetworkingV1().NetworkPolicies(networkPolicy.Namespace).Get(context.TODO(), networkPolicy.Name, metav1.GetOptions{})
				gomega.Expect(err).NotTo(gomega.HaveOccurred())
				gomega.Eventually(fExec.CalledMatchesExpected).Should(gomega.BeTrue(), fExec.ErrorDesc)

				fExec.AddFakeCmd(&ovntest.ExpectedCmd{
					Cmd:    "ovn-nbctl --timeout=15 --data=bare --no-heading --columns=_uuid find ACL match=\"ip4.src == {$a3128014386057836746, $a4615334824109672969} && outport == @a14195333570786048679\" external-ids:namespace=namespace1 external-ids:policy=networkpolicy1 external-ids:Ingress_num=0 external-ids:policy_type=Ingress",
					Output: fakeUUID,
				})
				fExec.AddFakeCmdsNoOutputNoError([]string{
					"ovn-nbctl --timeout=15 set acl " + fakeUUID + " match=\"ip4.src == {$a3128014386057836746} && outport == @a14195333570786048679\"",
				})
				fExec.AddFakeCmdsNoOutputNoError([]string{
					"ovn-nbctl --timeout=15 --data=bare --no-heading --columns=_uuid find ACL match=\"ip4.dst == {$a17928043879887565554, $a4615334824109672969} && inport == @a14195333570786048679\" external-ids:namespace=namespace1 external-ids:policy=networkpolicy1 external-ids:Egress_num=0 external-ids:policy_type=Egress",
				})

				err = fakeOvn.fakeClient.KubeClient.CoreV1().Namespaces().Delete(context.TODO(), namespace2.Name, *metav1.NewDeleteOptions(0))
<<<<<<< HEAD
				Expect(err).NotTo(HaveOccurred())
				Eventually(fExec.CalledMatchesExpected).Should(BeTrue(), fExec.ErrorDesc)
=======
				gomega.Expect(err).NotTo(gomega.HaveOccurred())
				gomega.Eventually(fExec.CalledMatchesExpected).Should(gomega.BeTrue(), fExec.ErrorDesc)
>>>>>>> b0f2616b
				return nil
			}

			err := app.Run([]string{app.Name})
			gomega.Expect(err).NotTo(gomega.HaveOccurred())
		})

		ginkgo.It("reconciles a deleted pod referenced by a networkpolicy in its own namespace", func() {
			app.Action = func(ctx *cli.Context) error {

				npTest := kNetworkPolicy{}

				namespace1 := *newNamespace(namespaceName1)

				nPodTest := newTPod(
					"node1",
					"10.128.1.0/24",
					"10.128.1.2",
					"10.128.1.1",
					"myPod",
					"10.128.1.3",
					"0a:58:0a:80:01:03",
					namespace1.Name,
				)
				networkPolicy := newNetworkPolicy("networkpolicy1", namespace1.Name,
					metav1.LabelSelector{},
					[]knet.NetworkPolicyIngressRule{
						{
							From: []knet.NetworkPolicyPeer{
								{
									PodSelector: &metav1.LabelSelector{
										MatchLabels: map[string]string{
											"name": nPodTest.podName,
										},
									},
								},
							},
						},
					},
					[]knet.NetworkPolicyEgressRule{
						{
							To: []knet.NetworkPolicyPeer{
								{
									PodSelector: &metav1.LabelSelector{
										MatchLabels: map[string]string{
											"name": nPodTest.podName,
										},
									},
								},
							},
						},
					})

				nPodTest.baseCmds(fExec)
				npTest.addNamespaceSelectorCmds(fExec, networkPolicy, false)
				npTest.addLocalPodCmds(fExec, networkPolicy)

				fakeOvn.start(ctx,
					&v1.NamespaceList{
						Items: []v1.Namespace{
							namespace1,
						},
					},
					&v1.PodList{
						Items: []v1.Pod{
							*newPod(nPodTest.namespace, nPodTest.podName, nPodTest.nodeName, nPodTest.podIP),
						},
					},
					&knet.NetworkPolicyList{
						Items: []knet.NetworkPolicy{
							*networkPolicy,
						},
					},
				)
				nPodTest.populateLogicalSwitchCache(fakeOvn)
				fakeOvn.controller.WatchNamespaces()
				fakeOvn.controller.WatchPods()
				fakeOvn.controller.WatchNetworkPolicy()

				expectAddressSetsWithIP(fakeOvn, networkPolicy, nPodTest.podIP)
				fakeOvn.asf.ExpectAddressSetWithIPs(namespaceName1, []string{nPodTest.podIP})

				_, err := fakeOvn.fakeClient.KubeClient.NetworkingV1().NetworkPolicies(networkPolicy.Namespace).Get(context.TODO(), networkPolicy.Name, metav1.GetOptions{})
				gomega.Expect(err).NotTo(gomega.HaveOccurred())
				gomega.Eventually(fExec.CalledMatchesExpected).Should(gomega.BeTrue(), fExec.ErrorDesc)

				npTest.delPodCmds(fExec, networkPolicy)

				err = fakeOvn.fakeClient.KubeClient.CoreV1().Pods(nPodTest.namespace).Delete(context.TODO(), nPodTest.podName, *metav1.NewDeleteOptions(0))
				gomega.Expect(err).NotTo(gomega.HaveOccurred())
				gomega.Eventually(fExec.CalledMatchesExpected).Should(gomega.BeTrue(), fExec.ErrorDesc)

				eventuallyExpectEmptyAddressSets(fakeOvn, networkPolicy)
				fakeOvn.asf.EventuallyExpectEmptyAddressSet(namespaceName1)
				return nil
			}

			err := app.Run([]string{app.Name})
			gomega.Expect(err).NotTo(gomega.HaveOccurred())
		})

		ginkgo.It("reconciles a deleted pod referenced by a networkpolicy in another namespace", func() {
			app.Action = func(ctx *cli.Context) error {

				npTest := kNetworkPolicy{}

				namespace1 := *newNamespace(namespaceName1)
				namespace2 := *newNamespace(namespaceName2)

				nPodTest := newTPod(
					"node1",
					"10.128.1.0/24",
					"10.128.1.2",
					"10.128.1.1",
					"myPod",
					"10.128.1.3",
					"0a:58:0a:80:01:03",
					namespace2.Name,
				)
				networkPolicy := newNetworkPolicy("networkpolicy1", namespace1.Name,
					metav1.LabelSelector{},
					[]knet.NetworkPolicyIngressRule{
						{
							From: []knet.NetworkPolicyPeer{
								{
									PodSelector: &metav1.LabelSelector{
										MatchLabels: map[string]string{
											"name": nPodTest.podName,
										},
									},
									NamespaceSelector: &metav1.LabelSelector{
										MatchLabels: map[string]string{
											"name": nPodTest.namespace,
										},
									},
								},
							},
						},
					},
					[]knet.NetworkPolicyEgressRule{
						{
							To: []knet.NetworkPolicyPeer{
								{
									PodSelector: &metav1.LabelSelector{
										MatchLabels: map[string]string{
											"name": nPodTest.podName,
										},
									},
									NamespaceSelector: &metav1.LabelSelector{
										MatchLabels: map[string]string{
											"name": nPodTest.namespace,
										},
									},
								},
							},
						},
					})

				nPodTest.baseCmds(fExec)
				npTest.addNamespaceSelectorCmds(fExec, networkPolicy, false)
				npTest.addDefaultDenyPGCmds(fExec, networkPolicy)

				fakeOvn.start(ctx,
					&v1.NamespaceList{
						Items: []v1.Namespace{
							namespace1,
							namespace2,
						},
					},
					&v1.PodList{
						Items: []v1.Pod{
							*newPod(nPodTest.namespace, nPodTest.podName, nPodTest.nodeName, nPodTest.podIP),
						},
					},
					&knet.NetworkPolicyList{
						Items: []knet.NetworkPolicy{
							*networkPolicy,
						},
					},
				)
				nPodTest.populateLogicalSwitchCache(fakeOvn)
				fakeOvn.controller.WatchNamespaces()
				fakeOvn.controller.WatchPods()
				fakeOvn.controller.WatchNetworkPolicy()

				fakeOvn.asf.ExpectEmptyAddressSet(namespaceName1)
				expectAddressSetsWithIP(fakeOvn, networkPolicy, nPodTest.podIP)
				fakeOvn.asf.ExpectAddressSetWithIPs(namespaceName2, []string{nPodTest.podIP})

				_, err := fakeOvn.fakeClient.KubeClient.NetworkingV1().NetworkPolicies(networkPolicy.Namespace).Get(context.TODO(), networkPolicy.Name, metav1.GetOptions{})
				gomega.Expect(err).NotTo(gomega.HaveOccurred())
				gomega.Eventually(fExec.CalledMatchesExpected).Should(gomega.BeTrue(), fExec.ErrorDesc)

				err = fakeOvn.fakeClient.KubeClient.CoreV1().Pods(nPodTest.namespace).Delete(context.TODO(), nPodTest.podName, *metav1.NewDeleteOptions(0))
				gomega.Expect(err).NotTo(gomega.HaveOccurred())
				gomega.Eventually(fExec.CalledMatchesExpected).Should(gomega.BeTrue(), fExec.ErrorDesc)

				// After deleting the pod all address sets should be empty
				eventuallyExpectEmptyAddressSets(fakeOvn, networkPolicy)
				fakeOvn.asf.EventuallyExpectEmptyAddressSet(namespaceName1)

				return nil
			}

			err := app.Run([]string{app.Name})
			gomega.Expect(err).NotTo(gomega.HaveOccurred())
		})
		ginkgo.It("reconciles an updated namespace label", func() {
			app.Action = func(ctx *cli.Context) error {

				npTest := kNetworkPolicy{}

				namespace1 := *newNamespace(namespaceName1)
				namespace2 := *newNamespace(namespaceName2)

				nPodTest := newTPod(
					"node1",
					"10.128.1.0/24",
					"10.128.1.2",
					"10.128.1.1",
					"myPod",
					"10.128.1.3",
					"0a:58:0a:80:01:03",
					namespace2.Name,
				)
				networkPolicy := newNetworkPolicy("networkpolicy1", namespace1.Name,
					metav1.LabelSelector{},
					[]knet.NetworkPolicyIngressRule{
						{
							From: []knet.NetworkPolicyPeer{
								{
									PodSelector: &metav1.LabelSelector{
										MatchLabels: map[string]string{
											"name": nPodTest.podName,
										},
									},
									NamespaceSelector: &metav1.LabelSelector{
										MatchLabels: map[string]string{
											"name": nPodTest.namespace,
										},
									},
								},
							},
						},
					},
					[]knet.NetworkPolicyEgressRule{
						{
							To: []knet.NetworkPolicyPeer{
								{
									PodSelector: &metav1.LabelSelector{
										MatchLabels: map[string]string{
											"name": nPodTest.podName,
										},
									},
									NamespaceSelector: &metav1.LabelSelector{
										MatchLabels: map[string]string{
											"name": nPodTest.namespace,
										},
									},
								},
							},
						},
					})

				nPodTest.baseCmds(fExec)
				npTest.addNamespaceSelectorCmds(fExec, networkPolicy, false)
				npTest.addDefaultDenyPGCmds(fExec, networkPolicy)

				fakeOvn.start(ctx,
					&v1.NamespaceList{
						Items: []v1.Namespace{
							namespace1,
							namespace2,
						},
					},
					&v1.PodList{
						Items: []v1.Pod{
							*newPod(nPodTest.namespace, nPodTest.podName, nPodTest.nodeName, nPodTest.podIP),
						},
					},
					&knet.NetworkPolicyList{
						Items: []knet.NetworkPolicy{
							*networkPolicy,
						},
					},
				)
				nPodTest.populateLogicalSwitchCache(fakeOvn)
				fakeOvn.controller.WatchNamespaces()
				fakeOvn.controller.WatchPods()
				fakeOvn.controller.WatchNetworkPolicy()

				fakeOvn.asf.ExpectEmptyAddressSet(namespaceName1)
				expectAddressSetsWithIP(fakeOvn, networkPolicy, nPodTest.podIP)
				fakeOvn.asf.ExpectAddressSetWithIPs(namespaceName2, []string{nPodTest.podIP})

				_, err := fakeOvn.fakeClient.KubeClient.NetworkingV1().NetworkPolicies(networkPolicy.Namespace).Get(context.TODO(), networkPolicy.Name, metav1.GetOptions{})
				gomega.Expect(err).NotTo(gomega.HaveOccurred())
				gomega.Eventually(fExec.CalledMatchesExpected).Should(gomega.BeTrue(), fExec.ErrorDesc)

				namespace2.ObjectMeta.Labels = map[string]string{"labels": "test"}
				_, err = fakeOvn.fakeClient.KubeClient.CoreV1().Namespaces().Update(context.TODO(), &namespace2, metav1.UpdateOptions{})
				gomega.Expect(err).NotTo(gomega.HaveOccurred())
				gomega.Eventually(fExec.CalledMatchesExpected).Should(gomega.BeTrue(), fExec.ErrorDesc)

				// After updating the namespace all address sets should be empty
				eventuallyExpectEmptyAddressSets(fakeOvn, networkPolicy)

				fakeOvn.asf.EventuallyExpectEmptyAddressSet(namespaceName1)

				return nil
			}

			err := app.Run([]string{app.Name})
			gomega.Expect(err).NotTo(gomega.HaveOccurred())
		})

		ginkgo.It("reconciles a deleted networkpolicy", func() {
			app.Action = func(ctx *cli.Context) error {

				npTest := kNetworkPolicy{}

				namespace1 := *newNamespace(namespaceName1)

				nPodTest := newTPod(
					"node1",
					"10.128.1.0/24",
					"10.128.1.2",
					"10.128.1.1",
					"myPod",
					"10.128.1.3",
					"0a:58:0a:80:01:03",
					namespace1.Name,
				)
				networkPolicy := newNetworkPolicy("networkpolicy1", namespace1.Name,
					metav1.LabelSelector{},
					[]knet.NetworkPolicyIngressRule{
						{
							From: []knet.NetworkPolicyPeer{
								{
									PodSelector: &metav1.LabelSelector{
										MatchLabels: map[string]string{
											"name": nPodTest.podName,
										},
									},
								},
							},
						},
					},
					[]knet.NetworkPolicyEgressRule{
						{
							To: []knet.NetworkPolicyPeer{
								{
									PodSelector: &metav1.LabelSelector{
										MatchLabels: map[string]string{
											"name": nPodTest.podName,
										},
									},
								},
							},
						},
					})

				nPodTest.baseCmds(fExec)
				npTest.addNamespaceSelectorCmds(fExec, networkPolicy, false)
				npTest.addLocalPodCmds(fExec, networkPolicy)

				fakeOvn.start(ctx,
					&v1.NamespaceList{
						Items: []v1.Namespace{
							namespace1,
						},
					},
					&v1.PodList{
						Items: []v1.Pod{
							*newPod(nPodTest.namespace, nPodTest.podName, nPodTest.nodeName, nPodTest.podIP),
						},
					},
					&knet.NetworkPolicyList{
						Items: []knet.NetworkPolicy{
							*networkPolicy,
						},
					},
				)
				nPodTest.populateLogicalSwitchCache(fakeOvn)
				fakeOvn.controller.WatchNamespaces()
				fakeOvn.controller.WatchPods()
				fakeOvn.controller.WatchNetworkPolicy()

				_, err := fakeOvn.fakeClient.KubeClient.NetworkingV1().NetworkPolicies(networkPolicy.Namespace).Get(context.TODO(), networkPolicy.Name, metav1.GetOptions{})
<<<<<<< HEAD
				Expect(err).NotTo(HaveOccurred())
				Eventually(fExec.CalledMatchesExpected).Should(BeTrue(), fExec.ErrorDesc)
=======
				gomega.Expect(err).NotTo(gomega.HaveOccurred())
				gomega.Eventually(fExec.CalledMatchesExpected).Should(gomega.BeTrue(), fExec.ErrorDesc)
>>>>>>> b0f2616b
				fakeOvn.asf.ExpectAddressSetWithIPs(namespaceName1, []string{nPodTest.podIP})

				npTest.delCmds(fExec, nPodTest, networkPolicy, true)

				err = fakeOvn.fakeClient.KubeClient.NetworkingV1().NetworkPolicies(networkPolicy.Namespace).Delete(context.TODO(), networkPolicy.Name, *metav1.NewDeleteOptions(0))
				gomega.Expect(err).NotTo(gomega.HaveOccurred())
				gomega.Eventually(fExec.CalledMatchesExpected).Should(gomega.BeTrue(), fExec.ErrorDesc)
				eventuallyExpectNoAddressSets(fakeOvn, networkPolicy)

				return nil
			}

			err := app.Run([]string{app.Name})
<<<<<<< HEAD
			Expect(err).NotTo(HaveOccurred())
=======
			gomega.Expect(err).NotTo(gomega.HaveOccurred())
>>>>>>> b0f2616b
		})
	})
})

func asMatch(addressSets []string) string {
	hashedNames := make([]string, 0, len(addressSets))
	for _, as := range addressSets {
		v4HashedName, _ := addressset.MakeAddressSetHashNames(as)
		hashedNames = append(hashedNames, v4HashedName)
	}
	sort.Strings(hashedNames)
	var match string
	for i, n := range hashedNames {
		if i > 0 {
			match += ", "
		}
		match += fmt.Sprintf("$%s", n)
	}
	return match
}

func addExpectedGressCmds(fExec *ovntest.FakeExec, gp *gressPolicy, pgName string, oldAS, newAS []string) []string {
	const uuid string = "94407fe0-2c15-4a63-baea-ab4af0ea5bb8"

	oldMatch := asMatch(oldAS)
	newMatch := asMatch(newAS)

	gpDirection := string(knet.PolicyTypeIngress)
	fExec.AddFakeCmd(&ovntest.ExpectedCmd{
		Cmd: fmt.Sprintf("ovn-nbctl --timeout=15 --data=bare --no-heading --columns=_uuid find ACL match=\"ip4.src == {%s} && outport == @%s\" external-ids:namespace=%s external-ids:policy=%s external-ids:%s_num=%d external-ids:policy_type=%s",
			oldMatch, pgName, gp.policyNamespace, gp.policyName, gpDirection, gp.idx, gpDirection),
		Output: uuid,
	})
	fExec.AddFakeCmdsNoOutputNoError([]string{
		fmt.Sprintf("ovn-nbctl --timeout=15 set acl %s match=\"ip4.src == {%s} && outport == @%s\"",
			uuid, newMatch, pgName),
	})
	return newAS
}

var _ = ginkgo.Describe("OVN NetworkPolicy Low-Level Operations", func() {
	var (
		fExec     *ovntest.FakeExec
		asFactory *addressset.FakeAddressSetFactory
	)

	ginkgo.BeforeEach(func() {
		// Restore global default values before each testcase
		config.PrepareTestConfig()
		fExec = ovntest.NewLooseCompareFakeExec()
		err := util.SetExec(fExec)
		gomega.Expect(err).NotTo(gomega.HaveOccurred())

		asFactory = addressset.NewFakeAddressSetFactory()
		config.IPv4Mode = true
		config.IPv6Mode = false
	})

	ginkgo.It("computes match strings from address sets correctly", func() {
		const (
			pgUUID string = "pg-uuid"
			pgName string = "pg-name"
		)

		policy := &knet.NetworkPolicy{
			ObjectMeta: metav1.ObjectMeta{
				UID:       types.UID("testing"),
				Name:      "policy",
				Namespace: "testing",
			},
		}

		gp := newGressPolicy(knet.PolicyTypeIngress, 0, policy.Namespace, policy.Name)
		err := gp.ensurePeerAddressSet(asFactory)
<<<<<<< HEAD
		Expect(err).NotTo(HaveOccurred())
=======
		gomega.Expect(err).NotTo(gomega.HaveOccurred())
>>>>>>> b0f2616b
		//asName := getIPv4ASName(gp.peerAddressSet.GetName())
		asName := gp.peerAddressSet.GetName()

		one := fmt.Sprintf("testing.policy.ingress.1")
		two := fmt.Sprintf("testing.policy.ingress.2")
		three := fmt.Sprintf("testing.policy.ingress.3")
		four := fmt.Sprintf("testing.policy.ingress.4")
		five := fmt.Sprintf("testing.policy.ingress.5")
		six := fmt.Sprintf("testing.policy.ingress.6")

		cur := addExpectedGressCmds(fExec, gp, pgName, []string{asName}, []string{asName, one})
		gp.addNamespaceAddressSet(one, pgName)
		gomega.Expect(fExec.CalledMatchesExpected()).To(gomega.BeTrue(), fExec.ErrorDesc)

		cur = addExpectedGressCmds(fExec, gp, pgName, cur, []string{asName, one, two})
		gp.addNamespaceAddressSet(two, pgName)
		gomega.Expect(fExec.CalledMatchesExpected()).To(gomega.BeTrue(), fExec.ErrorDesc)

		// address sets should be alphabetized
		cur = addExpectedGressCmds(fExec, gp, pgName, cur, []string{asName, one, two, three})
		gp.addNamespaceAddressSet(three, pgName)
		gomega.Expect(fExec.CalledMatchesExpected()).To(gomega.BeTrue(), fExec.ErrorDesc)

		// re-adding an existing set is a no-op
		gp.addNamespaceAddressSet(one, pgName)
		gomega.Expect(fExec.CalledMatchesExpected()).To(gomega.BeTrue(), fExec.ErrorDesc)

		cur = addExpectedGressCmds(fExec, gp, pgName, cur, []string{asName, one, two, three, four})
		gp.addNamespaceAddressSet(four, pgName)
		gomega.Expect(fExec.CalledMatchesExpected()).To(gomega.BeTrue(), fExec.ErrorDesc)

		// now delete a set
		cur = addExpectedGressCmds(fExec, gp, pgName, cur, []string{asName, two, three, four})
		gp.delNamespaceAddressSet(one, pgName)
		gomega.Expect(fExec.CalledMatchesExpected()).To(gomega.BeTrue(), fExec.ErrorDesc)

		// deleting again is a no-op
		gp.delNamespaceAddressSet(one, pgName)
		gomega.Expect(fExec.CalledMatchesExpected()).To(gomega.BeTrue(), fExec.ErrorDesc)

		// add and delete some more...
		cur = addExpectedGressCmds(fExec, gp, pgName, cur, []string{asName, two, three, four, five})
		gp.addNamespaceAddressSet(five, pgName)
		gomega.Expect(fExec.CalledMatchesExpected()).To(gomega.BeTrue(), fExec.ErrorDesc)

		cur = addExpectedGressCmds(fExec, gp, pgName, cur, []string{asName, two, four, five})
		gp.delNamespaceAddressSet(three, pgName)
		gomega.Expect(fExec.CalledMatchesExpected()).To(gomega.BeTrue(), fExec.ErrorDesc)

		// deleting again is no-op
		gp.delNamespaceAddressSet(one, pgName)
		gomega.Expect(fExec.CalledMatchesExpected()).To(gomega.BeTrue(), fExec.ErrorDesc)

		cur = addExpectedGressCmds(fExec, gp, pgName, cur, []string{asName, two, four, five, six})
		gp.addNamespaceAddressSet(six, pgName)
		gomega.Expect(fExec.CalledMatchesExpected()).To(gomega.BeTrue(), fExec.ErrorDesc)

		cur = addExpectedGressCmds(fExec, gp, pgName, cur, []string{asName, four, five, six})
		gp.delNamespaceAddressSet(two, pgName)
		gomega.Expect(fExec.CalledMatchesExpected()).To(gomega.BeTrue(), fExec.ErrorDesc)

		cur = addExpectedGressCmds(fExec, gp, pgName, cur, []string{asName, four, six})
		gp.delNamespaceAddressSet(five, pgName)
		gomega.Expect(fExec.CalledMatchesExpected()).To(gomega.BeTrue(), fExec.ErrorDesc)

		cur = addExpectedGressCmds(fExec, gp, pgName, cur, []string{asName, four})
		gp.delNamespaceAddressSet(six, pgName)
		gomega.Expect(fExec.CalledMatchesExpected()).To(gomega.BeTrue(), fExec.ErrorDesc)

		cur = addExpectedGressCmds(fExec, gp, pgName, cur, []string{asName})
		gp.delNamespaceAddressSet(four, pgName)
		gomega.Expect(fExec.CalledMatchesExpected()).To(gomega.BeTrue(), fExec.ErrorDesc)

		// deleting again is no-op
		gp.delNamespaceAddressSet(four, pgName)
		gomega.Expect(fExec.CalledMatchesExpected()).To(gomega.BeTrue(), fExec.ErrorDesc)
	})
})<|MERGE_RESOLUTION|>--- conflicted
+++ resolved
@@ -47,11 +47,7 @@
 	config.IPv6Mode = m.IPv6Mode
 }
 
-<<<<<<< HEAD
-type networkPolicy struct{}
-=======
 type kNetworkPolicy struct{}
->>>>>>> b0f2616b
 
 func newNetworkPolicyMeta(name, namespace string) metav1.ObjectMeta {
 	return metav1.ObjectMeta{
@@ -334,264 +330,6 @@
 	})
 }
 
-<<<<<<< HEAD
-var _ = Describe("OVN NetworkPolicy Operations with IP Address Family", func() {
-	const (
-		namespaceName1 = "namespace1"
-		namespaceName2 = "namespace2"
-	)
-	var (
-		app     *cli.App
-		fakeOvn *FakeOVN
-		fExec   *ovntest.FakeExec
-	)
-
-	BeforeEach(func() {
-		// Restore global default values before each testcase
-		config.PrepareTestConfig()
-		config.IPv4Mode = true
-		config.IPv6Mode = false
-
-		app = cli.NewApp()
-		app.Name = "test"
-		app.Flags = config.Flags
-
-		fExec = ovntest.NewLooseCompareFakeExec()
-		fakeOvn = NewFakeOVN(fExec)
-	})
-
-	AfterEach(func() {
-		fakeOvn.shutdown()
-	})
-
-	Context("during execution", func() {
-		for _, m := range getIpModes() {
-			m := m
-			It("tests enabling/disabling multicast in a namespace "+ipModeStr(m), func() {
-				app.Action = func(ctx *cli.Context) error {
-					namespace1 := *newNamespace(namespaceName1)
-
-					fakeOvn.start(ctx,
-						&v1.NamespaceList{
-							Items: []v1.Namespace{
-								namespace1,
-							},
-						},
-					)
-					setIpMode(m)
-
-					fakeOvn.controller.WatchNamespaces()
-					ns, err := fakeOvn.fakeClient.KubeClient.CoreV1().Namespaces().Get(
-						context.TODO(), namespace1.Name, metav1.GetOptions{})
-					Expect(err).NotTo(HaveOccurred())
-					Expect(ns).NotTo(BeNil())
-
-					// Multicast is denied by default.
-					_, ok := ns.Annotations[nsMulticastAnnotation]
-					Expect(ok).To(BeFalse())
-
-					// Enable multicast in the namespace.
-					mcastPolicy := multicastPolicy{}
-					mcastPolicy.enableCmds(fExec, namespace1.Name)
-					ns.Annotations[nsMulticastAnnotation] = "true"
-					_, err = fakeOvn.fakeClient.KubeClient.CoreV1().Namespaces().Update(context.TODO(), ns, metav1.UpdateOptions{})
-					Expect(err).NotTo(HaveOccurred())
-					Eventually(fExec.CalledMatchesExpected).Should(BeTrue(), fExec.ErrorDesc)
-
-					// Disable multicast in the namespace.
-					mcastPolicy.disableCmds(fExec, namespace1.Name)
-					ns.Annotations[nsMulticastAnnotation] = "false"
-					_, err = fakeOvn.fakeClient.KubeClient.CoreV1().Namespaces().Update(context.TODO(), ns, metav1.UpdateOptions{})
-					Expect(err).NotTo(HaveOccurred())
-					Eventually(fExec.CalledMatchesExpected).Should(BeTrue(), fExec.ErrorDesc)
-					return nil
-				}
-
-				err := app.Run([]string{app.Name})
-				Expect(err).NotTo(HaveOccurred())
-			})
-
-			It("tests enabling multicast in a namespace with a pod "+ipModeStr(m), func() {
-				app.Action = func(ctx *cli.Context) error {
-					namespace1 := *newNamespace(namespaceName1)
-					nPodTestV4 := newTPod(
-						"node1",
-						"10.128.1.0/24",
-						"10.128.1.2",
-						"10.128.1.1",
-						"myPod1",
-						"10.128.1.3",
-						"0a:58:0a:80:01:03",
-						namespace1.Name,
-					)
-					nPodTestV6 := newTPod(
-						"node1",
-						"fd00:10:244::/64",
-						"fd00:10:244::2",
-						"fd00:10:244::1",
-						"myPod2",
-						"fd00:10:244::3",
-						"0a:58:0a:80:02:03",
-						namespace1.Name,
-					)
-					var tPods []pod
-					var tPodIPs []string
-					if m.IPv4Mode {
-						tPods = append(tPods, nPodTestV4)
-						tPodIPs = append(tPodIPs, nPodTestV4.podIP)
-					}
-					if m.IPv6Mode {
-						tPods = append(tPods, nPodTestV6)
-						tPodIPs = append(tPodIPs, nPodTestV6.podIP)
-					}
-
-					var pods []v1.Pod
-					for _, tPod := range tPods {
-						pods = append(pods,
-							*newPod(tPod.namespace, tPod.podName, tPod.nodeName, tPod.podIP))
-						tPod.baseCmds(fExec)
-					}
-
-					fakeOvn.start(ctx,
-						&v1.NamespaceList{
-							Items: []v1.Namespace{
-								namespace1,
-							},
-						},
-						&v1.PodList{
-							Items: pods,
-						},
-					)
-					setIpMode(m)
-
-					for _, tPod := range tPods {
-						tPod.populateLogicalSwitchCache(fakeOvn)
-					}
-					fakeOvn.controller.WatchNamespaces()
-					fakeOvn.controller.WatchPods()
-					ns, err := fakeOvn.fakeClient.KubeClient.CoreV1().Namespaces().Get(
-						context.TODO(), namespace1.Name, metav1.GetOptions{})
-					Expect(err).NotTo(HaveOccurred())
-					Expect(ns).NotTo(BeNil())
-					Eventually(fExec.CalledMatchesExpected).Should(BeTrue(), fExec.ErrorDesc)
-					// Enable multicast in the namespace
-					mcastPolicy := multicastPolicy{}
-					mcastPolicy.enableCmds(fExec, namespace1.Name)
-					// The pod should be added to the multicast allow port group.
-					mcastPolicy.addPodCmds(fExec, namespace1.Name)
-					ns.Annotations[nsMulticastAnnotation] = "true"
-					_, err = fakeOvn.fakeClient.KubeClient.CoreV1().Namespaces().Update(context.TODO(), ns, metav1.UpdateOptions{})
-					Expect(err).NotTo(HaveOccurred())
-					Eventually(fExec.CalledMatchesExpected).Should(BeTrue(), fExec.ErrorDesc)
-					fakeOvn.asf.ExpectAddressSetWithIPs(namespace1.Name, tPodIPs)
-					return nil
-				}
-
-				err := app.Run([]string{app.Name})
-				Expect(err).NotTo(HaveOccurred())
-			})
-
-			It("tests adding a pod to a multicast enabled namespace "+ipModeStr(m), func() {
-				app.Action = func(ctx *cli.Context) error {
-					namespace1 := *newNamespace(namespaceName1)
-					nPodTestV4 := newTPod(
-						"node1",
-						"10.128.1.0/24",
-						"10.128.1.2",
-						"10.128.1.1",
-						"myPod1",
-						"10.128.1.3",
-						"0a:58:0a:80:01:03",
-						namespace1.Name,
-					)
-					nPodTestV6 := newTPod(
-						"node1",
-						"fd00:10:244::/64",
-						"fd00:10:244::2",
-						"fd00:10:244::1",
-						"myPod2",
-						"fd00:10:244::3",
-						"0a:58:0a:80:02:03",
-						namespace1.Name,
-					)
-					var tPods []pod
-					var tPodIPs []string
-					if m.IPv4Mode {
-						tPods = append(tPods, nPodTestV4)
-						tPodIPs = append(tPodIPs, nPodTestV4.podIP)
-					}
-					if m.IPv6Mode {
-						tPods = append(tPods, nPodTestV6)
-						tPodIPs = append(tPodIPs, nPodTestV6.podIP)
-					}
-
-					fakeOvn.start(ctx,
-						&v1.NamespaceList{
-							Items: []v1.Namespace{
-								namespace1,
-							},
-						},
-					)
-					setIpMode(m)
-
-					for _, tPod := range tPods {
-						tPod.baseCmds(fExec)
-					}
-					fakeOvn.controller.WatchNamespaces()
-					fakeOvn.controller.WatchPods()
-					ns, err := fakeOvn.fakeClient.KubeClient.CoreV1().Namespaces().Get(
-						context.TODO(), namespace1.Name, metav1.GetOptions{})
-					Expect(err).NotTo(HaveOccurred())
-					Expect(ns).NotTo(BeNil())
-
-					// Enable multicast in the namespace.
-					mcastPolicy := multicastPolicy{}
-					mcastPolicy.enableCmds(fExec, namespace1.Name)
-					ns.Annotations[nsMulticastAnnotation] = "true"
-					_, err = fakeOvn.fakeClient.KubeClient.CoreV1().Namespaces().Update(context.TODO(), ns, metav1.UpdateOptions{})
-					Expect(err).NotTo(HaveOccurred())
-					Eventually(fExec.CalledMatchesExpected).Should(BeTrue(), fExec.ErrorDesc)
-
-					for _, tPod := range tPods {
-						tPod.populateLogicalSwitchCache(fakeOvn)
-
-						// The pod should be added to the multicast allow group.
-						mcastPolicy.addPodCmds(fExec, namespace1.Name)
-						_, err = fakeOvn.fakeClient.KubeClient.CoreV1().Pods(tPod.namespace).Create(context.TODO(), newPod(
-							tPod.namespace, tPod.podName, tPod.nodeName, tPod.podIP), metav1.CreateOptions{})
-						Expect(err).NotTo(HaveOccurred())
-
-					}
-
-					Eventually(fExec.CalledMatchesExpected).Should(BeTrue(), fExec.ErrorDesc)
-					fakeOvn.asf.ExpectAddressSetWithIPs(namespace1.Name, tPodIPs)
-
-					for _, tPod := range tPods {
-						// Delete the pod from the namespace.
-						mcastPolicy.delPodCmds(fExec, namespace1.Name)
-
-						err = fakeOvn.fakeClient.KubeClient.CoreV1().Pods(tPod.namespace).Delete(context.TODO(),
-							tPod.podName, *metav1.NewDeleteOptions(0))
-						Expect(err).NotTo(HaveOccurred())
-					}
-
-					Eventually(fExec.CalledMatchesExpected).Should(BeTrue(), fExec.ErrorDesc)
-					fakeOvn.asf.ExpectEmptyAddressSet(namespace1.Name)
-					return nil
-				}
-
-				err := app.Run([]string{app.Name})
-				Expect(err).NotTo(HaveOccurred())
-			})
-		}
-	})
-})
-
-var _ = Describe("OVN NetworkPolicy Operations", func() {
-	const (
-		namespaceName1 = "namespace1"
-
-=======
 var _ = ginkgo.Describe("OVN NetworkPolicy Operations with IP Address Family", func() {
 	const (
 		namespaceName1 = "namespace1"
@@ -847,8 +585,6 @@
 var _ = ginkgo.Describe("OVN NetworkPolicy Operations", func() {
 	const (
 		namespaceName1 = "namespace1"
-
->>>>>>> b0f2616b
 		namespaceName2 = "namespace2"
 	)
 	var (
@@ -1209,13 +945,8 @@
 				fakeOvn.controller.WatchNetworkPolicy()
 
 				_, err := fakeOvn.fakeClient.KubeClient.NetworkingV1().NetworkPolicies(networkPolicy.Namespace).Get(context.TODO(), networkPolicy.Name, metav1.GetOptions{})
-<<<<<<< HEAD
-				Expect(err).NotTo(HaveOccurred())
-				Eventually(fExec.CalledMatchesExpected).Should(BeTrue(), fExec.ErrorDesc)
-=======
 				gomega.Expect(err).NotTo(gomega.HaveOccurred())
 				gomega.Eventually(fExec.CalledMatchesExpected).Should(gomega.BeTrue(), fExec.ErrorDesc)
->>>>>>> b0f2616b
 				fakeOvn.asf.ExpectAddressSetWithIPs(namespaceName1, []string{nPodTest.podIP})
 
 				return nil
@@ -1301,13 +1032,8 @@
 				fakeOvn.controller.WatchNetworkPolicy()
 
 				_, err := fakeOvn.fakeClient.KubeClient.NetworkingV1().NetworkPolicies(networkPolicy.Namespace).Get(context.TODO(), networkPolicy.Name, metav1.GetOptions{})
-<<<<<<< HEAD
-				Expect(err).NotTo(HaveOccurred())
-				Eventually(fExec.CalledMatchesExpected).Should(BeTrue(), fExec.ErrorDesc)
-=======
 				gomega.Expect(err).NotTo(gomega.HaveOccurred())
 				gomega.Eventually(fExec.CalledMatchesExpected).Should(gomega.BeTrue(), fExec.ErrorDesc)
->>>>>>> b0f2616b
 				fakeOvn.asf.ExpectAddressSetWithIPs(namespaceName1, []string{nPodTest.podIP})
 
 				fExec.AddFakeCmd(&ovntest.ExpectedCmd{
@@ -1322,13 +1048,8 @@
 				})
 
 				err = fakeOvn.fakeClient.KubeClient.CoreV1().Namespaces().Delete(context.TODO(), namespace2.Name, *metav1.NewDeleteOptions(0))
-<<<<<<< HEAD
-				Expect(err).NotTo(HaveOccurred())
-				Eventually(fExec.CalledMatchesExpected).Should(BeTrue(), fExec.ErrorDesc)
-=======
 				gomega.Expect(err).NotTo(gomega.HaveOccurred())
 				gomega.Eventually(fExec.CalledMatchesExpected).Should(gomega.BeTrue(), fExec.ErrorDesc)
->>>>>>> b0f2616b
 				fakeOvn.asf.EventuallyExpectNoAddressSet(namespaceName2)
 
 				return nil
@@ -1410,13 +1131,8 @@
 				})
 
 				err = fakeOvn.fakeClient.KubeClient.CoreV1().Namespaces().Delete(context.TODO(), namespace2.Name, *metav1.NewDeleteOptions(0))
-<<<<<<< HEAD
-				Expect(err).NotTo(HaveOccurred())
-				Eventually(fExec.CalledMatchesExpected).Should(BeTrue(), fExec.ErrorDesc)
-=======
 				gomega.Expect(err).NotTo(gomega.HaveOccurred())
 				gomega.Eventually(fExec.CalledMatchesExpected).Should(gomega.BeTrue(), fExec.ErrorDesc)
->>>>>>> b0f2616b
 				return nil
 			}
 
@@ -1806,13 +1522,8 @@
 				fakeOvn.controller.WatchNetworkPolicy()
 
 				_, err := fakeOvn.fakeClient.KubeClient.NetworkingV1().NetworkPolicies(networkPolicy.Namespace).Get(context.TODO(), networkPolicy.Name, metav1.GetOptions{})
-<<<<<<< HEAD
-				Expect(err).NotTo(HaveOccurred())
-				Eventually(fExec.CalledMatchesExpected).Should(BeTrue(), fExec.ErrorDesc)
-=======
 				gomega.Expect(err).NotTo(gomega.HaveOccurred())
 				gomega.Eventually(fExec.CalledMatchesExpected).Should(gomega.BeTrue(), fExec.ErrorDesc)
->>>>>>> b0f2616b
 				fakeOvn.asf.ExpectAddressSetWithIPs(namespaceName1, []string{nPodTest.podIP})
 
 				npTest.delCmds(fExec, nPodTest, networkPolicy, true)
@@ -1826,11 +1537,7 @@
 			}
 
 			err := app.Run([]string{app.Name})
-<<<<<<< HEAD
-			Expect(err).NotTo(HaveOccurred())
-=======
 			gomega.Expect(err).NotTo(gomega.HaveOccurred())
->>>>>>> b0f2616b
 		})
 	})
 })
@@ -1905,11 +1612,7 @@
 
 		gp := newGressPolicy(knet.PolicyTypeIngress, 0, policy.Namespace, policy.Name)
 		err := gp.ensurePeerAddressSet(asFactory)
-<<<<<<< HEAD
-		Expect(err).NotTo(HaveOccurred())
-=======
 		gomega.Expect(err).NotTo(gomega.HaveOccurred())
->>>>>>> b0f2616b
 		//asName := getIPv4ASName(gp.peerAddressSet.GetName())
 		asName := gp.peerAddressSet.GetName()
 
