--- conflicted
+++ resolved
@@ -206,46 +206,11 @@
 	return err
 }
 
-<<<<<<< HEAD
-func validateOVNConfigEndpoint(ep *kapi.Endpoints) bool {
-	if len(ep.Subsets) == 1 && len(ep.Subsets[0].Ports) == 2 {
-		return true
-	}
-
-	return false
-
-}
-
-func updateOVNConfig(ep *kapi.Endpoints) error {
-	if !validateOVNConfigEndpoint(ep) {
-		return fmt.Errorf("endpoint %s is not of the right format to configure OVN", ep.Name)
-	}
-
-	var southboundDBPort string
-	var northboundDBPort string
-	var masterIPList []string
-
-	for _, ovnDB := range ep.Subsets[0].Ports {
-		if ovnDB.Name == "south" {
-			southboundDBPort = strconv.Itoa(int(ovnDB.Port))
-		}
-		if ovnDB.Name == "north" {
-			northboundDBPort = strconv.Itoa(int(ovnDB.Port))
-		}
-	}
-
-	for _, address := range ep.Subsets[0].Addresses {
-		masterIPList = append(masterIPList, address.IP)
-	}
-
-	config.UpdateOVNNodeAuth(masterIPList, southboundDBPort, northboundDBPort)
-=======
 func updateOVNConfig(ep *kapi.Endpoints, readyChan chan bool) error {
 	masterIPList, southboundDBPort, northboundDBPort, err := util.ExtractDbRemotesFromEndpoint(ep)
 	if err != nil {
 		return err
 	}
->>>>>>> 82930122
 
 	config.UpdateOVNNodeAuth(masterIPList, strconv.Itoa(int(southboundDBPort)), strconv.Itoa(int(northboundDBPort)))
 
