#!/bin/bash
set -e

source "$(dirname "${BASH_SOURCE}")/init.sh"

# Check for `go` binary and set ${GOPATH}.
setup_env

cd "${OVN_KUBE_ROOT}"

<<<<<<< HEAD
PKGS="${PKGS:-./cmd/... ./pkg/... ./hybrid-overlay/...}"
=======
PKGS=$(go list -mod vendor -f '{{if len .TestGoFiles}} {{.ImportPath}} {{end}}' ${PKGS:-./cmd/... ./pkg/... ./hybrid-overlay/...} | xargs)
>>>>>>> a32f72bc

function testrun {
    local idx="${1}"
    local pkg="${2}"
    local otherargs="${@:3} "
    local args=
    if [ ! -z "${COVERALLS:-}" ]; then
        args="-covermode set -coverprofile ${idx}.coverprofile "
    fi
    args="${args}${otherargs}${pkg}"

    go test -mod vendor ${args}
}

i=0
for pkg in ${PKGS}; do
    # This package requires root
    if [[ "$USER" != root && "$pkg" == github.com/ovn-org/ovn-kubernetes/go-controller/pkg/node ]]; then
        testfile=$(mktemp --tmpdir ovn-test.XXXXXXXX)
        echo "sudo required for ${pkg}, compiling test to ${testfile}"
        testrun "${i}" "${pkg}" -c -o "${testfile}"
        echo sudo "${testfile}"
        sudo "${testfile}"
    else
        testrun "${i}" "${pkg}"
    fi
    i=$((i+1))
done

rm -f /tmp/ovn-test.* || true<|MERGE_RESOLUTION|>--- conflicted
+++ resolved
@@ -8,11 +8,7 @@
 
 cd "${OVN_KUBE_ROOT}"
 
-<<<<<<< HEAD
-PKGS="${PKGS:-./cmd/... ./pkg/... ./hybrid-overlay/...}"
-=======
 PKGS=$(go list -mod vendor -f '{{if len .TestGoFiles}} {{.ImportPath}} {{end}}' ${PKGS:-./cmd/... ./pkg/... ./hybrid-overlay/...} | xargs)
->>>>>>> a32f72bc
 
 function testrun {
     local idx="${1}"
